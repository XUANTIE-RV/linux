--- conflicted
+++ resolved
@@ -266,9 +266,6 @@
 	}
 
  set_acl:
-<<<<<<< HEAD
-	return __xfs_set_acl(inode, acl, type);
-=======
 	error =  __xfs_set_acl(inode, acl, type);
 	if (error)
 		return error;
@@ -282,5 +279,4 @@
 		error = xfs_set_mode(inode, mode);
 
 	return error;
->>>>>>> bb176f67
 }