// SPDX-License-Identifier: GPL-2.0+
/*
 * NILFS inode operations.
 *
 * Copyright (C) 2005-2008 Nippon Telegraph and Telephone Corporation.
 *
 * Written by Ryusuke Konishi.
 *
 */

#include <linux/buffer_head.h>
#include <linux/gfp.h>
#include <linux/mpage.h>
#include <linux/pagemap.h>
#include <linux/writeback.h>
#include <linux/uio.h>
#include <linux/fiemap.h>
#include "nilfs.h"
#include "btnode.h"
#include "segment.h"
#include "page.h"
#include "mdt.h"
#include "cpfile.h"
#include "ifile.h"

/**
 * struct nilfs_iget_args - arguments used during comparison between inodes
 * @ino: inode number
 * @cno: checkpoint number
 * @root: pointer on NILFS root object (mounted checkpoint)
 * @for_gc: inode for GC flag
 * @for_btnc: inode for B-tree node cache flag
 * @for_shadow: inode for shadowed page cache flag
 */
struct nilfs_iget_args {
	u64 ino;
	__u64 cno;
	struct nilfs_root *root;
	bool for_gc;
	bool for_btnc;
	bool for_shadow;
};

static int nilfs_iget_test(struct inode *inode, void *opaque);

void nilfs_inode_add_blocks(struct inode *inode, int n)
{
	struct nilfs_root *root = NILFS_I(inode)->i_root;

	inode_add_bytes(inode, i_blocksize(inode) * n);
	if (root)
		atomic64_add(n, &root->blocks_count);
}

void nilfs_inode_sub_blocks(struct inode *inode, int n)
{
	struct nilfs_root *root = NILFS_I(inode)->i_root;

	inode_sub_bytes(inode, i_blocksize(inode) * n);
	if (root)
		atomic64_sub(n, &root->blocks_count);
}

/**
 * nilfs_get_block() - get a file block on the filesystem (callback function)
 * @inode: inode struct of the target file
 * @blkoff: file block number
 * @bh_result: buffer head to be mapped on
 * @create: indicate whether allocating the block or not when it has not
 *      been allocated yet.
 *
 * This function does not issue actual read request of the specified data
 * block. It is done by VFS.
 */
int nilfs_get_block(struct inode *inode, sector_t blkoff,
		    struct buffer_head *bh_result, int create)
{
	struct nilfs_inode_info *ii = NILFS_I(inode);
	struct the_nilfs *nilfs = inode->i_sb->s_fs_info;
	__u64 blknum = 0;
	int err = 0, ret;
	unsigned int maxblocks = bh_result->b_size >> inode->i_blkbits;

	down_read(&NILFS_MDT(nilfs->ns_dat)->mi_sem);
	ret = nilfs_bmap_lookup_contig(ii->i_bmap, blkoff, &blknum, maxblocks);
	up_read(&NILFS_MDT(nilfs->ns_dat)->mi_sem);
	if (ret >= 0) {	/* found */
		map_bh(bh_result, inode->i_sb, blknum);
		if (ret > 0)
			bh_result->b_size = (ret << inode->i_blkbits);
		goto out;
	}
	/* data block was not found */
	if (ret == -ENOENT && create) {
		struct nilfs_transaction_info ti;

		bh_result->b_blocknr = 0;
		err = nilfs_transaction_begin(inode->i_sb, &ti, 1);
		if (unlikely(err))
			goto out;
		err = nilfs_bmap_insert(ii->i_bmap, blkoff,
					(unsigned long)bh_result);
		if (unlikely(err != 0)) {
			if (err == -EEXIST) {
				/*
				 * The get_block() function could be called
				 * from multiple callers for an inode.
				 * However, the page having this block must
				 * be locked in this case.
				 */
				nilfs_warn(inode->i_sb,
					   "%s (ino=%lu): a race condition while inserting a data block at offset=%llu",
					   __func__, inode->i_ino,
					   (unsigned long long)blkoff);
				err = 0;
			}
			nilfs_transaction_abort(inode->i_sb);
			goto out;
		}
		nilfs_mark_inode_dirty_sync(inode);
		nilfs_transaction_commit(inode->i_sb); /* never fails */
		/* Error handling should be detailed */
		set_buffer_new(bh_result);
		set_buffer_delay(bh_result);
		map_bh(bh_result, inode->i_sb, 0);
		/* Disk block number must be changed to proper value */

	} else if (ret == -ENOENT) {
		/*
		 * not found is not error (e.g. hole); must return without
		 * the mapped state flag.
		 */
		;
	} else {
		err = ret;
	}

 out:
	return err;
}

/**
 * nilfs_read_folio() - implement read_folio() method of nilfs_aops {}
 * address_space_operations.
 * @file: file struct of the file to be read
 * @folio: the folio to be read
 */
static int nilfs_read_folio(struct file *file, struct folio *folio)
{
	return mpage_read_folio(folio, nilfs_get_block);
}

static void nilfs_readahead(struct readahead_control *rac)
{
	mpage_readahead(rac, nilfs_get_block);
}

static int nilfs_writepages(struct address_space *mapping,
			    struct writeback_control *wbc)
{
	struct inode *inode = mapping->host;
	int err = 0;

	if (sb_rdonly(inode->i_sb)) {
		nilfs_clear_dirty_pages(mapping, false);
		return -EROFS;
	}

	if (wbc->sync_mode == WB_SYNC_ALL)
		err = nilfs_construct_dsync_segment(inode->i_sb, inode,
						    wbc->range_start,
						    wbc->range_end);
	return err;
}

static int nilfs_writepage(struct page *page, struct writeback_control *wbc)
{
	struct inode *inode = page->mapping->host;
	int err;

	if (sb_rdonly(inode->i_sb)) {
		/*
		 * It means that filesystem was remounted in read-only
		 * mode because of error or metadata corruption. But we
		 * have dirty pages that try to be flushed in background.
		 * So, here we simply discard this dirty page.
		 */
		nilfs_clear_dirty_page(page, false);
		unlock_page(page);
		return -EROFS;
	}

	redirty_page_for_writepage(wbc, page);
	unlock_page(page);

	if (wbc->sync_mode == WB_SYNC_ALL) {
		err = nilfs_construct_segment(inode->i_sb);
		if (unlikely(err))
			return err;
	} else if (wbc->for_reclaim)
		nilfs_flush_segment(inode->i_sb, inode->i_ino);

	return 0;
}

static bool nilfs_dirty_folio(struct address_space *mapping,
		struct folio *folio)
{
	struct inode *inode = mapping->host;
	struct buffer_head *head;
	unsigned int nr_dirty = 0;
	bool ret = filemap_dirty_folio(mapping, folio);

	/*
	 * The page may not be locked, eg if called from try_to_unmap_one()
	 */
	spin_lock(&mapping->private_lock);
	head = folio_buffers(folio);
	if (head) {
		struct buffer_head *bh = head;

		do {
			/* Do not mark hole blocks dirty */
			if (buffer_dirty(bh) || !buffer_mapped(bh))
				continue;

			set_buffer_dirty(bh);
			nr_dirty++;
		} while (bh = bh->b_this_page, bh != head);
	} else if (ret) {
		nr_dirty = 1 << (folio_shift(folio) - inode->i_blkbits);
	}
	spin_unlock(&mapping->private_lock);

	if (nr_dirty)
		nilfs_set_file_dirty(inode, nr_dirty);
	return ret;
}

void nilfs_write_failed(struct address_space *mapping, loff_t to)
{
	struct inode *inode = mapping->host;

	if (to > inode->i_size) {
		truncate_pagecache(inode, inode->i_size);
		nilfs_truncate(inode);
	}
}

static int nilfs_write_begin(struct file *file, struct address_space *mapping,
			     loff_t pos, unsigned len,
			     struct page **pagep, void **fsdata)

{
	struct inode *inode = mapping->host;
	int err = nilfs_transaction_begin(inode->i_sb, NULL, 1);

	if (unlikely(err))
		return err;

	err = block_write_begin(mapping, pos, len, pagep, nilfs_get_block);
	if (unlikely(err)) {
		nilfs_write_failed(mapping, pos + len);
		nilfs_transaction_abort(inode->i_sb);
	}
	return err;
}

static int nilfs_write_end(struct file *file, struct address_space *mapping,
			   loff_t pos, unsigned len, unsigned copied,
			   struct page *page, void *fsdata)
{
	struct inode *inode = mapping->host;
	unsigned int start = pos & (PAGE_SIZE - 1);
	unsigned int nr_dirty;
	int err;

	nr_dirty = nilfs_page_count_clean_buffers(page, start,
						  start + copied);
	copied = generic_write_end(file, mapping, pos, len, copied, page,
				   fsdata);
	nilfs_set_file_dirty(inode, nr_dirty);
	err = nilfs_transaction_commit(inode->i_sb);
	return err ? : copied;
}

static ssize_t
nilfs_direct_IO(struct kiocb *iocb, struct iov_iter *iter)
{
	struct inode *inode = file_inode(iocb->ki_filp);

	if (iov_iter_rw(iter) == WRITE)
		return 0;

	/* Needs synchronization with the cleaner */
	return blockdev_direct_IO(iocb, inode, iter, nilfs_get_block);
}

const struct address_space_operations nilfs_aops = {
	.writepage		= nilfs_writepage,
	.read_folio		= nilfs_read_folio,
	.writepages		= nilfs_writepages,
	.dirty_folio		= nilfs_dirty_folio,
	.readahead		= nilfs_readahead,
	.write_begin		= nilfs_write_begin,
	.write_end		= nilfs_write_end,
<<<<<<< HEAD
	/* .releasepage		= nilfs_releasepage, */
=======
>>>>>>> 88084a3d
	.invalidate_folio	= block_invalidate_folio,
	.direct_IO		= nilfs_direct_IO,
	.is_partially_uptodate  = block_is_partially_uptodate,
};

static int nilfs_insert_inode_locked(struct inode *inode,
				     struct nilfs_root *root,
				     unsigned long ino)
{
	struct nilfs_iget_args args = {
		.ino = ino, .root = root, .cno = 0, .for_gc = false,
		.for_btnc = false, .for_shadow = false
	};

	return insert_inode_locked4(inode, ino, nilfs_iget_test, &args);
}

struct inode *nilfs_new_inode(struct inode *dir, umode_t mode)
{
	struct super_block *sb = dir->i_sb;
	struct the_nilfs *nilfs = sb->s_fs_info;
	struct inode *inode;
	struct nilfs_inode_info *ii;
	struct nilfs_root *root;
	int err = -ENOMEM;
	ino_t ino;

	inode = new_inode(sb);
	if (unlikely(!inode))
		goto failed;

	mapping_set_gfp_mask(inode->i_mapping,
			   mapping_gfp_constraint(inode->i_mapping, ~__GFP_FS));

	root = NILFS_I(dir)->i_root;
	ii = NILFS_I(inode);
	ii->i_state = BIT(NILFS_I_NEW);
	ii->i_root = root;

	err = nilfs_ifile_create_inode(root->ifile, &ino, &ii->i_bh);
	if (unlikely(err))
		goto failed_ifile_create_inode;
	/* reference count of i_bh inherits from nilfs_mdt_read_block() */

	atomic64_inc(&root->inodes_count);
	inode_init_owner(&init_user_ns, inode, dir, mode);
	inode->i_ino = ino;
	inode->i_mtime = inode->i_atime = inode->i_ctime = current_time(inode);

	if (S_ISREG(mode) || S_ISDIR(mode) || S_ISLNK(mode)) {
		err = nilfs_bmap_read(ii->i_bmap, NULL);
		if (err < 0)
			goto failed_after_creation;

		set_bit(NILFS_I_BMAP, &ii->i_state);
		/* No lock is needed; iget() ensures it. */
	}

	ii->i_flags = nilfs_mask_flags(
		mode, NILFS_I(dir)->i_flags & NILFS_FL_INHERITED);

	/* ii->i_file_acl = 0; */
	/* ii->i_dir_acl = 0; */
	ii->i_dir_start_lookup = 0;
	nilfs_set_inode_flags(inode);
	spin_lock(&nilfs->ns_next_gen_lock);
	inode->i_generation = nilfs->ns_next_generation++;
	spin_unlock(&nilfs->ns_next_gen_lock);
	if (nilfs_insert_inode_locked(inode, root, ino) < 0) {
		err = -EIO;
		goto failed_after_creation;
	}

	err = nilfs_init_acl(inode, dir);
	if (unlikely(err))
		/*
		 * Never occur.  When supporting nilfs_init_acl(),
		 * proper cancellation of above jobs should be considered.
		 */
		goto failed_after_creation;

	return inode;

 failed_after_creation:
	clear_nlink(inode);
	if (inode->i_state & I_NEW)
		unlock_new_inode(inode);
	iput(inode);  /*
		       * raw_inode will be deleted through
		       * nilfs_evict_inode().
		       */
	goto failed;

 failed_ifile_create_inode:
	make_bad_inode(inode);
	iput(inode);
 failed:
	return ERR_PTR(err);
}

void nilfs_set_inode_flags(struct inode *inode)
{
	unsigned int flags = NILFS_I(inode)->i_flags;
	unsigned int new_fl = 0;

	if (flags & FS_SYNC_FL)
		new_fl |= S_SYNC;
	if (flags & FS_APPEND_FL)
		new_fl |= S_APPEND;
	if (flags & FS_IMMUTABLE_FL)
		new_fl |= S_IMMUTABLE;
	if (flags & FS_NOATIME_FL)
		new_fl |= S_NOATIME;
	if (flags & FS_DIRSYNC_FL)
		new_fl |= S_DIRSYNC;
	inode_set_flags(inode, new_fl, S_SYNC | S_APPEND | S_IMMUTABLE |
			S_NOATIME | S_DIRSYNC);
}

int nilfs_read_inode_common(struct inode *inode,
			    struct nilfs_inode *raw_inode)
{
	struct nilfs_inode_info *ii = NILFS_I(inode);
	int err;

	inode->i_mode = le16_to_cpu(raw_inode->i_mode);
	i_uid_write(inode, le32_to_cpu(raw_inode->i_uid));
	i_gid_write(inode, le32_to_cpu(raw_inode->i_gid));
	set_nlink(inode, le16_to_cpu(raw_inode->i_links_count));
	inode->i_size = le64_to_cpu(raw_inode->i_size);
	inode->i_atime.tv_sec = le64_to_cpu(raw_inode->i_mtime);
	inode->i_ctime.tv_sec = le64_to_cpu(raw_inode->i_ctime);
	inode->i_mtime.tv_sec = le64_to_cpu(raw_inode->i_mtime);
	inode->i_atime.tv_nsec = le32_to_cpu(raw_inode->i_mtime_nsec);
	inode->i_ctime.tv_nsec = le32_to_cpu(raw_inode->i_ctime_nsec);
	inode->i_mtime.tv_nsec = le32_to_cpu(raw_inode->i_mtime_nsec);
	if (inode->i_nlink == 0)
		return -ESTALE; /* this inode is deleted */

	inode->i_blocks = le64_to_cpu(raw_inode->i_blocks);
	ii->i_flags = le32_to_cpu(raw_inode->i_flags);
#if 0
	ii->i_file_acl = le32_to_cpu(raw_inode->i_file_acl);
	ii->i_dir_acl = S_ISREG(inode->i_mode) ?
		0 : le32_to_cpu(raw_inode->i_dir_acl);
#endif
	ii->i_dir_start_lookup = 0;
	inode->i_generation = le32_to_cpu(raw_inode->i_generation);

	if (S_ISREG(inode->i_mode) || S_ISDIR(inode->i_mode) ||
	    S_ISLNK(inode->i_mode)) {
		err = nilfs_bmap_read(ii->i_bmap, raw_inode);
		if (err < 0)
			return err;
		set_bit(NILFS_I_BMAP, &ii->i_state);
		/* No lock is needed; iget() ensures it. */
	}
	return 0;
}

static int __nilfs_read_inode(struct super_block *sb,
			      struct nilfs_root *root, unsigned long ino,
			      struct inode *inode)
{
	struct the_nilfs *nilfs = sb->s_fs_info;
	struct buffer_head *bh;
	struct nilfs_inode *raw_inode;
	int err;

	down_read(&NILFS_MDT(nilfs->ns_dat)->mi_sem);
	err = nilfs_ifile_get_inode_block(root->ifile, ino, &bh);
	if (unlikely(err))
		goto bad_inode;

	raw_inode = nilfs_ifile_map_inode(root->ifile, ino, bh);

	err = nilfs_read_inode_common(inode, raw_inode);
	if (err)
		goto failed_unmap;

	if (S_ISREG(inode->i_mode)) {
		inode->i_op = &nilfs_file_inode_operations;
		inode->i_fop = &nilfs_file_operations;
		inode->i_mapping->a_ops = &nilfs_aops;
	} else if (S_ISDIR(inode->i_mode)) {
		inode->i_op = &nilfs_dir_inode_operations;
		inode->i_fop = &nilfs_dir_operations;
		inode->i_mapping->a_ops = &nilfs_aops;
	} else if (S_ISLNK(inode->i_mode)) {
		inode->i_op = &nilfs_symlink_inode_operations;
		inode_nohighmem(inode);
		inode->i_mapping->a_ops = &nilfs_aops;
	} else {
		inode->i_op = &nilfs_special_inode_operations;
		init_special_inode(
			inode, inode->i_mode,
			huge_decode_dev(le64_to_cpu(raw_inode->i_device_code)));
	}
	nilfs_ifile_unmap_inode(root->ifile, ino, bh);
	brelse(bh);
	up_read(&NILFS_MDT(nilfs->ns_dat)->mi_sem);
	nilfs_set_inode_flags(inode);
	mapping_set_gfp_mask(inode->i_mapping,
			   mapping_gfp_constraint(inode->i_mapping, ~__GFP_FS));
	return 0;

 failed_unmap:
	nilfs_ifile_unmap_inode(root->ifile, ino, bh);
	brelse(bh);

 bad_inode:
	up_read(&NILFS_MDT(nilfs->ns_dat)->mi_sem);
	return err;
}

static int nilfs_iget_test(struct inode *inode, void *opaque)
{
	struct nilfs_iget_args *args = opaque;
	struct nilfs_inode_info *ii;

	if (args->ino != inode->i_ino || args->root != NILFS_I(inode)->i_root)
		return 0;

	ii = NILFS_I(inode);
	if (test_bit(NILFS_I_BTNC, &ii->i_state)) {
		if (!args->for_btnc)
			return 0;
	} else if (args->for_btnc) {
		return 0;
	}
	if (test_bit(NILFS_I_SHADOW, &ii->i_state)) {
		if (!args->for_shadow)
			return 0;
	} else if (args->for_shadow) {
		return 0;
	}

	if (!test_bit(NILFS_I_GCINODE, &ii->i_state))
		return !args->for_gc;

	return args->for_gc && args->cno == ii->i_cno;
}

static int nilfs_iget_set(struct inode *inode, void *opaque)
{
	struct nilfs_iget_args *args = opaque;

	inode->i_ino = args->ino;
	NILFS_I(inode)->i_cno = args->cno;
	NILFS_I(inode)->i_root = args->root;
	if (args->root && args->ino == NILFS_ROOT_INO)
		nilfs_get_root(args->root);

	if (args->for_gc)
		NILFS_I(inode)->i_state = BIT(NILFS_I_GCINODE);
	if (args->for_btnc)
		NILFS_I(inode)->i_state |= BIT(NILFS_I_BTNC);
	if (args->for_shadow)
		NILFS_I(inode)->i_state |= BIT(NILFS_I_SHADOW);
	return 0;
}

struct inode *nilfs_ilookup(struct super_block *sb, struct nilfs_root *root,
			    unsigned long ino)
{
	struct nilfs_iget_args args = {
		.ino = ino, .root = root, .cno = 0, .for_gc = false,
		.for_btnc = false, .for_shadow = false
	};

	return ilookup5(sb, ino, nilfs_iget_test, &args);
}

struct inode *nilfs_iget_locked(struct super_block *sb, struct nilfs_root *root,
				unsigned long ino)
{
	struct nilfs_iget_args args = {
		.ino = ino, .root = root, .cno = 0, .for_gc = false,
		.for_btnc = false, .for_shadow = false
	};

	return iget5_locked(sb, ino, nilfs_iget_test, nilfs_iget_set, &args);
}

struct inode *nilfs_iget(struct super_block *sb, struct nilfs_root *root,
			 unsigned long ino)
{
	struct inode *inode;
	int err;

	inode = nilfs_iget_locked(sb, root, ino);
	if (unlikely(!inode))
		return ERR_PTR(-ENOMEM);
	if (!(inode->i_state & I_NEW))
		return inode;

	err = __nilfs_read_inode(sb, root, ino, inode);
	if (unlikely(err)) {
		iget_failed(inode);
		return ERR_PTR(err);
	}
	unlock_new_inode(inode);
	return inode;
}

struct inode *nilfs_iget_for_gc(struct super_block *sb, unsigned long ino,
				__u64 cno)
{
	struct nilfs_iget_args args = {
		.ino = ino, .root = NULL, .cno = cno, .for_gc = true,
		.for_btnc = false, .for_shadow = false
	};
	struct inode *inode;
	int err;

	inode = iget5_locked(sb, ino, nilfs_iget_test, nilfs_iget_set, &args);
	if (unlikely(!inode))
		return ERR_PTR(-ENOMEM);
	if (!(inode->i_state & I_NEW))
		return inode;

	err = nilfs_init_gcinode(inode);
	if (unlikely(err)) {
		iget_failed(inode);
		return ERR_PTR(err);
	}
	unlock_new_inode(inode);
	return inode;
}

/**
 * nilfs_attach_btree_node_cache - attach a B-tree node cache to the inode
 * @inode: inode object
 *
 * nilfs_attach_btree_node_cache() attaches a B-tree node cache to @inode,
 * or does nothing if the inode already has it.  This function allocates
 * an additional inode to maintain page cache of B-tree nodes one-on-one.
 *
 * Return Value: On success, 0 is returned. On errors, one of the following
 * negative error code is returned.
 *
 * %-ENOMEM - Insufficient memory available.
 */
int nilfs_attach_btree_node_cache(struct inode *inode)
{
	struct nilfs_inode_info *ii = NILFS_I(inode);
	struct inode *btnc_inode;
	struct nilfs_iget_args args;

	if (ii->i_assoc_inode)
		return 0;

	args.ino = inode->i_ino;
	args.root = ii->i_root;
	args.cno = ii->i_cno;
	args.for_gc = test_bit(NILFS_I_GCINODE, &ii->i_state) != 0;
	args.for_btnc = true;
	args.for_shadow = test_bit(NILFS_I_SHADOW, &ii->i_state) != 0;

	btnc_inode = iget5_locked(inode->i_sb, inode->i_ino, nilfs_iget_test,
				  nilfs_iget_set, &args);
	if (unlikely(!btnc_inode))
		return -ENOMEM;
	if (btnc_inode->i_state & I_NEW) {
		nilfs_init_btnc_inode(btnc_inode);
		unlock_new_inode(btnc_inode);
	}
	NILFS_I(btnc_inode)->i_assoc_inode = inode;
	NILFS_I(btnc_inode)->i_bmap = ii->i_bmap;
	ii->i_assoc_inode = btnc_inode;

	return 0;
}

/**
 * nilfs_detach_btree_node_cache - detach the B-tree node cache from the inode
 * @inode: inode object
 *
 * nilfs_detach_btree_node_cache() detaches the B-tree node cache and its
 * holder inode bound to @inode, or does nothing if @inode doesn't have it.
 */
void nilfs_detach_btree_node_cache(struct inode *inode)
{
	struct nilfs_inode_info *ii = NILFS_I(inode);
	struct inode *btnc_inode = ii->i_assoc_inode;

	if (btnc_inode) {
		NILFS_I(btnc_inode)->i_assoc_inode = NULL;
		ii->i_assoc_inode = NULL;
		iput(btnc_inode);
	}
}

/**
 * nilfs_iget_for_shadow - obtain inode for shadow mapping
 * @inode: inode object that uses shadow mapping
 *
 * nilfs_iget_for_shadow() allocates a pair of inodes that holds page
 * caches for shadow mapping.  The page cache for data pages is set up
 * in one inode and the one for b-tree node pages is set up in the
 * other inode, which is attached to the former inode.
 *
 * Return Value: On success, a pointer to the inode for data pages is
 * returned. On errors, one of the following negative error code is returned
 * in a pointer type.
 *
 * %-ENOMEM - Insufficient memory available.
 */
struct inode *nilfs_iget_for_shadow(struct inode *inode)
{
	struct nilfs_iget_args args = {
		.ino = inode->i_ino, .root = NULL, .cno = 0, .for_gc = false,
		.for_btnc = false, .for_shadow = true
	};
	struct inode *s_inode;
	int err;

	s_inode = iget5_locked(inode->i_sb, inode->i_ino, nilfs_iget_test,
			       nilfs_iget_set, &args);
	if (unlikely(!s_inode))
		return ERR_PTR(-ENOMEM);
	if (!(s_inode->i_state & I_NEW))
		return inode;

	NILFS_I(s_inode)->i_flags = 0;
	memset(NILFS_I(s_inode)->i_bmap, 0, sizeof(struct nilfs_bmap));
	mapping_set_gfp_mask(s_inode->i_mapping, GFP_NOFS);

	err = nilfs_attach_btree_node_cache(s_inode);
	if (unlikely(err)) {
		iget_failed(s_inode);
		return ERR_PTR(err);
	}
	unlock_new_inode(s_inode);
	return s_inode;
}

void nilfs_write_inode_common(struct inode *inode,
			      struct nilfs_inode *raw_inode, int has_bmap)
{
	struct nilfs_inode_info *ii = NILFS_I(inode);

	raw_inode->i_mode = cpu_to_le16(inode->i_mode);
	raw_inode->i_uid = cpu_to_le32(i_uid_read(inode));
	raw_inode->i_gid = cpu_to_le32(i_gid_read(inode));
	raw_inode->i_links_count = cpu_to_le16(inode->i_nlink);
	raw_inode->i_size = cpu_to_le64(inode->i_size);
	raw_inode->i_ctime = cpu_to_le64(inode->i_ctime.tv_sec);
	raw_inode->i_mtime = cpu_to_le64(inode->i_mtime.tv_sec);
	raw_inode->i_ctime_nsec = cpu_to_le32(inode->i_ctime.tv_nsec);
	raw_inode->i_mtime_nsec = cpu_to_le32(inode->i_mtime.tv_nsec);
	raw_inode->i_blocks = cpu_to_le64(inode->i_blocks);

	raw_inode->i_flags = cpu_to_le32(ii->i_flags);
	raw_inode->i_generation = cpu_to_le32(inode->i_generation);

	if (NILFS_ROOT_METADATA_FILE(inode->i_ino)) {
		struct the_nilfs *nilfs = inode->i_sb->s_fs_info;

		/* zero-fill unused portion in the case of super root block */
		raw_inode->i_xattr = 0;
		raw_inode->i_pad = 0;
		memset((void *)raw_inode + sizeof(*raw_inode), 0,
		       nilfs->ns_inode_size - sizeof(*raw_inode));
	}

	if (has_bmap)
		nilfs_bmap_write(ii->i_bmap, raw_inode);
	else if (S_ISCHR(inode->i_mode) || S_ISBLK(inode->i_mode))
		raw_inode->i_device_code =
			cpu_to_le64(huge_encode_dev(inode->i_rdev));
	/*
	 * When extending inode, nilfs->ns_inode_size should be checked
	 * for substitutions of appended fields.
	 */
}

void nilfs_update_inode(struct inode *inode, struct buffer_head *ibh, int flags)
{
	ino_t ino = inode->i_ino;
	struct nilfs_inode_info *ii = NILFS_I(inode);
	struct inode *ifile = ii->i_root->ifile;
	struct nilfs_inode *raw_inode;

	raw_inode = nilfs_ifile_map_inode(ifile, ino, ibh);

	if (test_and_clear_bit(NILFS_I_NEW, &ii->i_state))
		memset(raw_inode, 0, NILFS_MDT(ifile)->mi_entry_size);
	if (flags & I_DIRTY_DATASYNC)
		set_bit(NILFS_I_INODE_SYNC, &ii->i_state);

	nilfs_write_inode_common(inode, raw_inode, 0);
		/*
		 * XXX: call with has_bmap = 0 is a workaround to avoid
		 * deadlock of bmap.  This delays update of i_bmap to just
		 * before writing.
		 */

	nilfs_ifile_unmap_inode(ifile, ino, ibh);
}

#define NILFS_MAX_TRUNCATE_BLOCKS	16384  /* 64MB for 4KB block */

static void nilfs_truncate_bmap(struct nilfs_inode_info *ii,
				unsigned long from)
{
	__u64 b;
	int ret;

	if (!test_bit(NILFS_I_BMAP, &ii->i_state))
		return;
repeat:
	ret = nilfs_bmap_last_key(ii->i_bmap, &b);
	if (ret == -ENOENT)
		return;
	else if (ret < 0)
		goto failed;

	if (b < from)
		return;

	b -= min_t(__u64, NILFS_MAX_TRUNCATE_BLOCKS, b - from);
	ret = nilfs_bmap_truncate(ii->i_bmap, b);
	nilfs_relax_pressure_in_lock(ii->vfs_inode.i_sb);
	if (!ret || (ret == -ENOMEM &&
		     nilfs_bmap_truncate(ii->i_bmap, b) == 0))
		goto repeat;

failed:
	nilfs_warn(ii->vfs_inode.i_sb, "error %d truncating bmap (ino=%lu)",
		   ret, ii->vfs_inode.i_ino);
}

void nilfs_truncate(struct inode *inode)
{
	unsigned long blkoff;
	unsigned int blocksize;
	struct nilfs_transaction_info ti;
	struct super_block *sb = inode->i_sb;
	struct nilfs_inode_info *ii = NILFS_I(inode);

	if (!test_bit(NILFS_I_BMAP, &ii->i_state))
		return;
	if (IS_APPEND(inode) || IS_IMMUTABLE(inode))
		return;

	blocksize = sb->s_blocksize;
	blkoff = (inode->i_size + blocksize - 1) >> sb->s_blocksize_bits;
	nilfs_transaction_begin(sb, &ti, 0); /* never fails */

	block_truncate_page(inode->i_mapping, inode->i_size, nilfs_get_block);

	nilfs_truncate_bmap(ii, blkoff);

	inode->i_mtime = inode->i_ctime = current_time(inode);
	if (IS_SYNC(inode))
		nilfs_set_transaction_flag(NILFS_TI_SYNC);

	nilfs_mark_inode_dirty(inode);
	nilfs_set_file_dirty(inode, 0);
	nilfs_transaction_commit(sb);
	/*
	 * May construct a logical segment and may fail in sync mode.
	 * But truncate has no return value.
	 */
}

static void nilfs_clear_inode(struct inode *inode)
{
	struct nilfs_inode_info *ii = NILFS_I(inode);

	/*
	 * Free resources allocated in nilfs_read_inode(), here.
	 */
	BUG_ON(!list_empty(&ii->i_dirty));
	brelse(ii->i_bh);
	ii->i_bh = NULL;

	if (nilfs_is_metadata_file_inode(inode))
		nilfs_mdt_clear(inode);

	if (test_bit(NILFS_I_BMAP, &ii->i_state))
		nilfs_bmap_clear(ii->i_bmap);

	if (!test_bit(NILFS_I_BTNC, &ii->i_state))
		nilfs_detach_btree_node_cache(inode);

	if (ii->i_root && inode->i_ino == NILFS_ROOT_INO)
		nilfs_put_root(ii->i_root);
}

void nilfs_evict_inode(struct inode *inode)
{
	struct nilfs_transaction_info ti;
	struct super_block *sb = inode->i_sb;
	struct nilfs_inode_info *ii = NILFS_I(inode);
	int ret;

	if (inode->i_nlink || !ii->i_root || unlikely(is_bad_inode(inode))) {
		truncate_inode_pages_final(&inode->i_data);
		clear_inode(inode);
		nilfs_clear_inode(inode);
		return;
	}
	nilfs_transaction_begin(sb, &ti, 0); /* never fails */

	truncate_inode_pages_final(&inode->i_data);

	/* TODO: some of the following operations may fail.  */
	nilfs_truncate_bmap(ii, 0);
	nilfs_mark_inode_dirty(inode);
	clear_inode(inode);

	ret = nilfs_ifile_delete_inode(ii->i_root->ifile, inode->i_ino);
	if (!ret)
		atomic64_dec(&ii->i_root->inodes_count);

	nilfs_clear_inode(inode);

	if (IS_SYNC(inode))
		nilfs_set_transaction_flag(NILFS_TI_SYNC);
	nilfs_transaction_commit(sb);
	/*
	 * May construct a logical segment and may fail in sync mode.
	 * But delete_inode has no return value.
	 */
}

int nilfs_setattr(struct user_namespace *mnt_userns, struct dentry *dentry,
		  struct iattr *iattr)
{
	struct nilfs_transaction_info ti;
	struct inode *inode = d_inode(dentry);
	struct super_block *sb = inode->i_sb;
	int err;

	err = setattr_prepare(&init_user_ns, dentry, iattr);
	if (err)
		return err;

	err = nilfs_transaction_begin(sb, &ti, 0);
	if (unlikely(err))
		return err;

	if ((iattr->ia_valid & ATTR_SIZE) &&
	    iattr->ia_size != i_size_read(inode)) {
		inode_dio_wait(inode);
		truncate_setsize(inode, iattr->ia_size);
		nilfs_truncate(inode);
	}

	setattr_copy(&init_user_ns, inode, iattr);
	mark_inode_dirty(inode);

	if (iattr->ia_valid & ATTR_MODE) {
		err = nilfs_acl_chmod(inode);
		if (unlikely(err))
			goto out_err;
	}

	return nilfs_transaction_commit(sb);

out_err:
	nilfs_transaction_abort(sb);
	return err;
}

int nilfs_permission(struct user_namespace *mnt_userns, struct inode *inode,
		     int mask)
{
	struct nilfs_root *root = NILFS_I(inode)->i_root;

	if ((mask & MAY_WRITE) && root &&
	    root->cno != NILFS_CPTREE_CURRENT_CNO)
		return -EROFS; /* snapshot is not writable */

	return generic_permission(&init_user_ns, inode, mask);
}

int nilfs_load_inode_block(struct inode *inode, struct buffer_head **pbh)
{
	struct the_nilfs *nilfs = inode->i_sb->s_fs_info;
	struct nilfs_inode_info *ii = NILFS_I(inode);
	int err;

	spin_lock(&nilfs->ns_inode_lock);
	if (ii->i_bh == NULL) {
		spin_unlock(&nilfs->ns_inode_lock);
		err = nilfs_ifile_get_inode_block(ii->i_root->ifile,
						  inode->i_ino, pbh);
		if (unlikely(err))
			return err;
		spin_lock(&nilfs->ns_inode_lock);
		if (ii->i_bh == NULL)
			ii->i_bh = *pbh;
		else {
			brelse(*pbh);
			*pbh = ii->i_bh;
		}
	} else
		*pbh = ii->i_bh;

	get_bh(*pbh);
	spin_unlock(&nilfs->ns_inode_lock);
	return 0;
}

int nilfs_inode_dirty(struct inode *inode)
{
	struct nilfs_inode_info *ii = NILFS_I(inode);
	struct the_nilfs *nilfs = inode->i_sb->s_fs_info;
	int ret = 0;

	if (!list_empty(&ii->i_dirty)) {
		spin_lock(&nilfs->ns_inode_lock);
		ret = test_bit(NILFS_I_DIRTY, &ii->i_state) ||
			test_bit(NILFS_I_BUSY, &ii->i_state);
		spin_unlock(&nilfs->ns_inode_lock);
	}
	return ret;
}

int nilfs_set_file_dirty(struct inode *inode, unsigned int nr_dirty)
{
	struct nilfs_inode_info *ii = NILFS_I(inode);
	struct the_nilfs *nilfs = inode->i_sb->s_fs_info;

	atomic_add(nr_dirty, &nilfs->ns_ndirtyblks);

	if (test_and_set_bit(NILFS_I_DIRTY, &ii->i_state))
		return 0;

	spin_lock(&nilfs->ns_inode_lock);
	if (!test_bit(NILFS_I_QUEUED, &ii->i_state) &&
	    !test_bit(NILFS_I_BUSY, &ii->i_state)) {
		/*
		 * Because this routine may race with nilfs_dispose_list(),
		 * we have to check NILFS_I_QUEUED here, too.
		 */
		if (list_empty(&ii->i_dirty) && igrab(inode) == NULL) {
			/*
			 * This will happen when somebody is freeing
			 * this inode.
			 */
			nilfs_warn(inode->i_sb,
				   "cannot set file dirty (ino=%lu): the file is being freed",
				   inode->i_ino);
			spin_unlock(&nilfs->ns_inode_lock);
			return -EINVAL; /*
					 * NILFS_I_DIRTY may remain for
					 * freeing inode.
					 */
		}
		list_move_tail(&ii->i_dirty, &nilfs->ns_dirty_files);
		set_bit(NILFS_I_QUEUED, &ii->i_state);
	}
	spin_unlock(&nilfs->ns_inode_lock);
	return 0;
}

int __nilfs_mark_inode_dirty(struct inode *inode, int flags)
{
	struct buffer_head *ibh;
	int err;

	err = nilfs_load_inode_block(inode, &ibh);
	if (unlikely(err)) {
		nilfs_warn(inode->i_sb,
			   "cannot mark inode dirty (ino=%lu): error %d loading inode block",
			   inode->i_ino, err);
		return err;
	}
	nilfs_update_inode(inode, ibh, flags);
	mark_buffer_dirty(ibh);
	nilfs_mdt_mark_dirty(NILFS_I(inode)->i_root->ifile);
	brelse(ibh);
	return 0;
}

/**
 * nilfs_dirty_inode - reflect changes on given inode to an inode block.
 * @inode: inode of the file to be registered.
 * @flags: flags to determine the dirty state of the inode
 *
 * nilfs_dirty_inode() loads a inode block containing the specified
 * @inode and copies data from a nilfs_inode to a corresponding inode
 * entry in the inode block. This operation is excluded from the segment
 * construction. This function can be called both as a single operation
 * and as a part of indivisible file operations.
 */
void nilfs_dirty_inode(struct inode *inode, int flags)
{
	struct nilfs_transaction_info ti;
	struct nilfs_mdt_info *mdi = NILFS_MDT(inode);

	if (is_bad_inode(inode)) {
		nilfs_warn(inode->i_sb,
			   "tried to mark bad_inode dirty. ignored.");
		dump_stack();
		return;
	}
	if (mdi) {
		nilfs_mdt_mark_dirty(inode);
		return;
	}
	nilfs_transaction_begin(inode->i_sb, &ti, 0);
	__nilfs_mark_inode_dirty(inode, flags);
	nilfs_transaction_commit(inode->i_sb); /* never fails */
}

int nilfs_fiemap(struct inode *inode, struct fiemap_extent_info *fieinfo,
		 __u64 start, __u64 len)
{
	struct the_nilfs *nilfs = inode->i_sb->s_fs_info;
	__u64 logical = 0, phys = 0, size = 0;
	__u32 flags = 0;
	loff_t isize;
	sector_t blkoff, end_blkoff;
	sector_t delalloc_blkoff;
	unsigned long delalloc_blklen;
	unsigned int blkbits = inode->i_blkbits;
	int ret, n;

	ret = fiemap_prep(inode, fieinfo, start, &len, 0);
	if (ret)
		return ret;

	inode_lock(inode);

	isize = i_size_read(inode);

	blkoff = start >> blkbits;
	end_blkoff = (start + len - 1) >> blkbits;

	delalloc_blklen = nilfs_find_uncommitted_extent(inode, blkoff,
							&delalloc_blkoff);

	do {
		__u64 blkphy;
		unsigned int maxblocks;

		if (delalloc_blklen && blkoff == delalloc_blkoff) {
			if (size) {
				/* End of the current extent */
				ret = fiemap_fill_next_extent(
					fieinfo, logical, phys, size, flags);
				if (ret)
					break;
			}
			if (blkoff > end_blkoff)
				break;

			flags = FIEMAP_EXTENT_MERGED | FIEMAP_EXTENT_DELALLOC;
			logical = blkoff << blkbits;
			phys = 0;
			size = delalloc_blklen << blkbits;

			blkoff = delalloc_blkoff + delalloc_blklen;
			delalloc_blklen = nilfs_find_uncommitted_extent(
				inode, blkoff, &delalloc_blkoff);
			continue;
		}

		/*
		 * Limit the number of blocks that we look up so as
		 * not to get into the next delayed allocation extent.
		 */
		maxblocks = INT_MAX;
		if (delalloc_blklen)
			maxblocks = min_t(sector_t, delalloc_blkoff - blkoff,
					  maxblocks);
		blkphy = 0;

		down_read(&NILFS_MDT(nilfs->ns_dat)->mi_sem);
		n = nilfs_bmap_lookup_contig(
			NILFS_I(inode)->i_bmap, blkoff, &blkphy, maxblocks);
		up_read(&NILFS_MDT(nilfs->ns_dat)->mi_sem);

		if (n < 0) {
			int past_eof;

			if (unlikely(n != -ENOENT))
				break; /* error */

			/* HOLE */
			blkoff++;
			past_eof = ((blkoff << blkbits) >= isize);

			if (size) {
				/* End of the current extent */

				if (past_eof)
					flags |= FIEMAP_EXTENT_LAST;

				ret = fiemap_fill_next_extent(
					fieinfo, logical, phys, size, flags);
				if (ret)
					break;
				size = 0;
			}
			if (blkoff > end_blkoff || past_eof)
				break;
		} else {
			if (size) {
				if (phys && blkphy << blkbits == phys + size) {
					/* The current extent goes on */
					size += n << blkbits;
				} else {
					/* Terminate the current extent */
					ret = fiemap_fill_next_extent(
						fieinfo, logical, phys, size,
						flags);
					if (ret || blkoff > end_blkoff)
						break;

					/* Start another extent */
					flags = FIEMAP_EXTENT_MERGED;
					logical = blkoff << blkbits;
					phys = blkphy << blkbits;
					size = n << blkbits;
				}
			} else {
				/* Start a new extent */
				flags = FIEMAP_EXTENT_MERGED;
				logical = blkoff << blkbits;
				phys = blkphy << blkbits;
				size = n << blkbits;
			}
			blkoff += n;
		}
		cond_resched();
	} while (true);

	/* If ret is 1 then we just hit the end of the extent array */
	if (ret == 1)
		ret = 0;

	inode_unlock(inode);
	return ret;
}<|MERGE_RESOLUTION|>--- conflicted
+++ resolved
@@ -304,10 +304,6 @@
 	.readahead		= nilfs_readahead,
 	.write_begin		= nilfs_write_begin,
 	.write_end		= nilfs_write_end,
-<<<<<<< HEAD
-	/* .releasepage		= nilfs_releasepage, */
-=======
->>>>>>> 88084a3d
 	.invalidate_folio	= block_invalidate_folio,
 	.direct_IO		= nilfs_direct_IO,
 	.is_partially_uptodate  = block_is_partially_uptodate,
