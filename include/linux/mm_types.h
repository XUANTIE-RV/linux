--- conflicted
+++ resolved
@@ -78,21 +78,9 @@
 	unsigned long flags;		/* Atomic flags, some possibly
 					 * updated asynchronously */
 	union {
-<<<<<<< HEAD
-		struct address_space *mapping;	/* If low bit clear, points to
-						 * inode address_space, or NULL.
-						 * If page mapped as anonymous
-						 * memory, low bit is set, and
-						 * it points to anon_vma object
-						 * or KSM private structure. See
-						 * PAGE_MAPPING_ANON and
-						 * PAGE_MAPPING_KSM.
-						 */
-=======
 		/* See page-flags.h for the definition of PAGE_MAPPING_FLAGS */
 		struct address_space *mapping;
 
->>>>>>> 661e50bc
 		void *s_mem;			/* slab first object */
 		atomic_t compound_mapcount;	/* first tail page */
 		/* page_deferred_list().next	 -- second tail page */
