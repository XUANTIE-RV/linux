/*
 * Copyright (C) 2017 Spreadtrum Communications Inc.
 *
 * SPDX-License-Identifier: GPL-2.0
 */

#include <linux/clk.h>
#include <linux/dma-mapping.h>
#include <linux/dma/sprd-dma.h>
#include <linux/errno.h>
#include <linux/init.h>
#include <linux/interrupt.h>
#include <linux/io.h>
#include <linux/kernel.h>
#include <linux/module.h>
#include <linux/of.h>
#include <linux/of_dma.h>
#include <linux/of_device.h>
#include <linux/pm_runtime.h>
#include <linux/slab.h>

#include "virt-dma.h"

#define SPRD_DMA_CHN_REG_OFFSET		0x1000
#define SPRD_DMA_CHN_REG_LENGTH		0x40
#define SPRD_DMA_MEMCPY_MIN_SIZE	64

/* DMA global registers definition */
#define SPRD_DMA_GLB_PAUSE		0x0
#define SPRD_DMA_GLB_FRAG_WAIT		0x4
#define SPRD_DMA_GLB_REQ_PEND0_EN	0x8
#define SPRD_DMA_GLB_REQ_PEND1_EN	0xc
#define SPRD_DMA_GLB_INT_RAW_STS	0x10
#define SPRD_DMA_GLB_INT_MSK_STS	0x14
#define SPRD_DMA_GLB_REQ_STS		0x18
#define SPRD_DMA_GLB_CHN_EN_STS		0x1c
#define SPRD_DMA_GLB_DEBUG_STS		0x20
#define SPRD_DMA_GLB_ARB_SEL_STS	0x24
#define SPRD_DMA_GLB_2STAGE_GRP1	0x28
#define SPRD_DMA_GLB_2STAGE_GRP2	0x2c
#define SPRD_DMA_GLB_REQ_UID(uid)	(0x4 * ((uid) - 1))
#define SPRD_DMA_GLB_REQ_UID_OFFSET	0x2000

/* DMA channel registers definition */
#define SPRD_DMA_CHN_PAUSE		0x0
#define SPRD_DMA_CHN_REQ		0x4
#define SPRD_DMA_CHN_CFG		0x8
#define SPRD_DMA_CHN_INTC		0xc
#define SPRD_DMA_CHN_SRC_ADDR		0x10
#define SPRD_DMA_CHN_DES_ADDR		0x14
#define SPRD_DMA_CHN_FRG_LEN		0x18
#define SPRD_DMA_CHN_BLK_LEN		0x1c
#define SPRD_DMA_CHN_TRSC_LEN		0x20
#define SPRD_DMA_CHN_TRSF_STEP		0x24
#define SPRD_DMA_CHN_WARP_PTR		0x28
#define SPRD_DMA_CHN_WARP_TO		0x2c
#define SPRD_DMA_CHN_LLIST_PTR		0x30
#define SPRD_DMA_CHN_FRAG_STEP		0x34
#define SPRD_DMA_CHN_SRC_BLK_STEP	0x38
#define SPRD_DMA_CHN_DES_BLK_STEP	0x3c

/* SPRD_DMA_GLB_2STAGE_GRP register definition */
#define SPRD_DMA_GLB_2STAGE_EN		BIT(24)
#define SPRD_DMA_GLB_CHN_INT_MASK	GENMASK(23, 20)
<<<<<<< HEAD
=======
#define SPRD_DMA_GLB_DEST_INT		BIT(22)
#define SPRD_DMA_GLB_SRC_INT		BIT(20)
>>>>>>> 0ecfebd2
#define SPRD_DMA_GLB_LIST_DONE_TRG	BIT(19)
#define SPRD_DMA_GLB_TRANS_DONE_TRG	BIT(18)
#define SPRD_DMA_GLB_BLOCK_DONE_TRG	BIT(17)
#define SPRD_DMA_GLB_FRAG_DONE_TRG	BIT(16)
#define SPRD_DMA_GLB_TRG_OFFSET		16
#define SPRD_DMA_GLB_DEST_CHN_MASK	GENMASK(13, 8)
#define SPRD_DMA_GLB_DEST_CHN_OFFSET	8
#define SPRD_DMA_GLB_SRC_CHN_MASK	GENMASK(5, 0)

/* SPRD_DMA_CHN_INTC register definition */
#define SPRD_DMA_INT_MASK		GENMASK(4, 0)
#define SPRD_DMA_INT_CLR_OFFSET		24
#define SPRD_DMA_FRAG_INT_EN		BIT(0)
#define SPRD_DMA_BLK_INT_EN		BIT(1)
#define SPRD_DMA_TRANS_INT_EN		BIT(2)
#define SPRD_DMA_LIST_INT_EN		BIT(3)
#define SPRD_DMA_CFG_ERR_INT_EN		BIT(4)

/* SPRD_DMA_CHN_CFG register definition */
#define SPRD_DMA_CHN_EN			BIT(0)
#define SPRD_DMA_LINKLIST_EN		BIT(4)
#define SPRD_DMA_WAIT_BDONE_OFFSET	24
#define SPRD_DMA_DONOT_WAIT_BDONE	1

/* SPRD_DMA_CHN_REQ register definition */
#define SPRD_DMA_REQ_EN			BIT(0)

/* SPRD_DMA_CHN_PAUSE register definition */
#define SPRD_DMA_PAUSE_EN		BIT(0)
#define SPRD_DMA_PAUSE_STS		BIT(2)
#define SPRD_DMA_PAUSE_CNT		0x2000

/* DMA_CHN_WARP_* register definition */
#define SPRD_DMA_HIGH_ADDR_MASK		GENMASK(31, 28)
#define SPRD_DMA_LOW_ADDR_MASK		GENMASK(31, 0)
#define SPRD_DMA_HIGH_ADDR_OFFSET	4

/* SPRD_DMA_CHN_INTC register definition */
#define SPRD_DMA_FRAG_INT_STS		BIT(16)
#define SPRD_DMA_BLK_INT_STS		BIT(17)
#define SPRD_DMA_TRSC_INT_STS		BIT(18)
#define SPRD_DMA_LIST_INT_STS		BIT(19)
#define SPRD_DMA_CFGERR_INT_STS		BIT(20)
#define SPRD_DMA_CHN_INT_STS					\
	(SPRD_DMA_FRAG_INT_STS | SPRD_DMA_BLK_INT_STS |		\
	 SPRD_DMA_TRSC_INT_STS | SPRD_DMA_LIST_INT_STS |	\
	 SPRD_DMA_CFGERR_INT_STS)

/* SPRD_DMA_CHN_FRG_LEN register definition */
#define SPRD_DMA_SRC_DATAWIDTH_OFFSET	30
#define SPRD_DMA_DES_DATAWIDTH_OFFSET	28
#define SPRD_DMA_SWT_MODE_OFFSET	26
#define SPRD_DMA_REQ_MODE_OFFSET	24
#define SPRD_DMA_REQ_MODE_MASK		GENMASK(1, 0)
#define SPRD_DMA_FIX_SEL_OFFSET		21
#define SPRD_DMA_FIX_EN_OFFSET		20
#define SPRD_DMA_LLIST_END		BIT(19)
#define SPRD_DMA_FRG_LEN_MASK		GENMASK(16, 0)

/* SPRD_DMA_CHN_BLK_LEN register definition */
#define SPRD_DMA_BLK_LEN_MASK		GENMASK(16, 0)

/* SPRD_DMA_CHN_TRSC_LEN register definition */
#define SPRD_DMA_TRSC_LEN_MASK		GENMASK(27, 0)

/* SPRD_DMA_CHN_TRSF_STEP register definition */
#define SPRD_DMA_DEST_TRSF_STEP_OFFSET	16
#define SPRD_DMA_SRC_TRSF_STEP_OFFSET	0
#define SPRD_DMA_TRSF_STEP_MASK		GENMASK(15, 0)

/* define DMA channel mode & trigger mode mask */
#define SPRD_DMA_CHN_MODE_MASK		GENMASK(7, 0)
#define SPRD_DMA_TRG_MODE_MASK		GENMASK(7, 0)
<<<<<<< HEAD
=======
#define SPRD_DMA_INT_TYPE_MASK		GENMASK(7, 0)
>>>>>>> 0ecfebd2

/* define the DMA transfer step type */
#define SPRD_DMA_NONE_STEP		0
#define SPRD_DMA_BYTE_STEP		1
#define SPRD_DMA_SHORT_STEP		2
#define SPRD_DMA_WORD_STEP		4
#define SPRD_DMA_DWORD_STEP		8

#define SPRD_DMA_SOFTWARE_UID		0

/* dma data width values */
enum sprd_dma_datawidth {
	SPRD_DMA_DATAWIDTH_1_BYTE,
	SPRD_DMA_DATAWIDTH_2_BYTES,
	SPRD_DMA_DATAWIDTH_4_BYTES,
	SPRD_DMA_DATAWIDTH_8_BYTES,
};

/* dma channel hardware configuration */
struct sprd_dma_chn_hw {
	u32 pause;
	u32 req;
	u32 cfg;
	u32 intc;
	u32 src_addr;
	u32 des_addr;
	u32 frg_len;
	u32 blk_len;
	u32 trsc_len;
	u32 trsf_step;
	u32 wrap_ptr;
	u32 wrap_to;
	u32 llist_ptr;
	u32 frg_step;
	u32 src_blk_step;
	u32 des_blk_step;
};

/* dma request description */
struct sprd_dma_desc {
	struct virt_dma_desc	vd;
	struct sprd_dma_chn_hw	chn_hw;
	enum dma_transfer_direction dir;
};

/* dma channel description */
struct sprd_dma_chn {
	struct virt_dma_chan	vc;
	void __iomem		*chn_base;
	struct sprd_dma_linklist	linklist;
	struct dma_slave_config	slave_cfg;
	u32			chn_num;
	u32			dev_id;
	enum sprd_dma_chn_mode	chn_mode;
	enum sprd_dma_trg_mode	trg_mode;
<<<<<<< HEAD
=======
	enum sprd_dma_int_type	int_type;
>>>>>>> 0ecfebd2
	struct sprd_dma_desc	*cur_desc;
};

/* SPRD dma device */
struct sprd_dma_dev {
	struct dma_device	dma_dev;
	void __iomem		*glb_base;
	struct clk		*clk;
	struct clk		*ashb_clk;
	int			irq;
	u32			total_chns;
	struct sprd_dma_chn	channels[0];
};

static bool sprd_dma_filter_fn(struct dma_chan *chan, void *param);
static struct of_dma_filter_info sprd_dma_info = {
	.filter_fn = sprd_dma_filter_fn,
};

static inline struct sprd_dma_chn *to_sprd_dma_chan(struct dma_chan *c)
{
	return container_of(c, struct sprd_dma_chn, vc.chan);
}

static inline struct sprd_dma_dev *to_sprd_dma_dev(struct dma_chan *c)
{
	struct sprd_dma_chn *schan = to_sprd_dma_chan(c);

	return container_of(schan, struct sprd_dma_dev, channels[c->chan_id]);
}

static inline struct sprd_dma_desc *to_sprd_dma_desc(struct virt_dma_desc *vd)
{
	return container_of(vd, struct sprd_dma_desc, vd);
}

static void sprd_dma_glb_update(struct sprd_dma_dev *sdev, u32 reg,
				u32 mask, u32 val)
{
	u32 orig = readl(sdev->glb_base + reg);
	u32 tmp;

	tmp = (orig & ~mask) | val;
	writel(tmp, sdev->glb_base + reg);
}

static void sprd_dma_chn_update(struct sprd_dma_chn *schan, u32 reg,
				u32 mask, u32 val)
{
	u32 orig = readl(schan->chn_base + reg);
	u32 tmp;

	tmp = (orig & ~mask) | val;
	writel(tmp, schan->chn_base + reg);
}

static int sprd_dma_enable(struct sprd_dma_dev *sdev)
{
	int ret;

	ret = clk_prepare_enable(sdev->clk);
	if (ret)
		return ret;

	/*
	 * The ashb_clk is optional and only for AGCP DMA controller, so we
	 * need add one condition to check if the ashb_clk need enable.
	 */
	if (!IS_ERR(sdev->ashb_clk))
		ret = clk_prepare_enable(sdev->ashb_clk);

	return ret;
}

static void sprd_dma_disable(struct sprd_dma_dev *sdev)
{
	clk_disable_unprepare(sdev->clk);

	/*
	 * Need to check if we need disable the optional ashb_clk for AGCP DMA.
	 */
	if (!IS_ERR(sdev->ashb_clk))
		clk_disable_unprepare(sdev->ashb_clk);
}

static void sprd_dma_set_uid(struct sprd_dma_chn *schan)
{
	struct sprd_dma_dev *sdev = to_sprd_dma_dev(&schan->vc.chan);
	u32 dev_id = schan->dev_id;

	if (dev_id != SPRD_DMA_SOFTWARE_UID) {
		u32 uid_offset = SPRD_DMA_GLB_REQ_UID_OFFSET +
				 SPRD_DMA_GLB_REQ_UID(dev_id);

		writel(schan->chn_num + 1, sdev->glb_base + uid_offset);
	}
}

static void sprd_dma_unset_uid(struct sprd_dma_chn *schan)
{
	struct sprd_dma_dev *sdev = to_sprd_dma_dev(&schan->vc.chan);
	u32 dev_id = schan->dev_id;

	if (dev_id != SPRD_DMA_SOFTWARE_UID) {
		u32 uid_offset = SPRD_DMA_GLB_REQ_UID_OFFSET +
				 SPRD_DMA_GLB_REQ_UID(dev_id);

		writel(0, sdev->glb_base + uid_offset);
	}
}

static void sprd_dma_clear_int(struct sprd_dma_chn *schan)
{
	sprd_dma_chn_update(schan, SPRD_DMA_CHN_INTC,
			    SPRD_DMA_INT_MASK << SPRD_DMA_INT_CLR_OFFSET,
			    SPRD_DMA_INT_MASK << SPRD_DMA_INT_CLR_OFFSET);
}

static void sprd_dma_enable_chn(struct sprd_dma_chn *schan)
{
	sprd_dma_chn_update(schan, SPRD_DMA_CHN_CFG, SPRD_DMA_CHN_EN,
			    SPRD_DMA_CHN_EN);
}

static void sprd_dma_disable_chn(struct sprd_dma_chn *schan)
{
	sprd_dma_chn_update(schan, SPRD_DMA_CHN_CFG, SPRD_DMA_CHN_EN, 0);
}

static void sprd_dma_soft_request(struct sprd_dma_chn *schan)
{
	sprd_dma_chn_update(schan, SPRD_DMA_CHN_REQ, SPRD_DMA_REQ_EN,
			    SPRD_DMA_REQ_EN);
}

static void sprd_dma_pause_resume(struct sprd_dma_chn *schan, bool enable)
{
	struct sprd_dma_dev *sdev = to_sprd_dma_dev(&schan->vc.chan);
	u32 pause, timeout = SPRD_DMA_PAUSE_CNT;

	if (enable) {
		sprd_dma_chn_update(schan, SPRD_DMA_CHN_PAUSE,
				    SPRD_DMA_PAUSE_EN, SPRD_DMA_PAUSE_EN);

		do {
			pause = readl(schan->chn_base + SPRD_DMA_CHN_PAUSE);
			if (pause & SPRD_DMA_PAUSE_STS)
				break;

			cpu_relax();
		} while (--timeout > 0);

		if (!timeout)
			dev_warn(sdev->dma_dev.dev,
				 "pause dma controller timeout\n");
	} else {
		sprd_dma_chn_update(schan, SPRD_DMA_CHN_PAUSE,
				    SPRD_DMA_PAUSE_EN, 0);
	}
}

static void sprd_dma_stop_and_disable(struct sprd_dma_chn *schan)
{
	u32 cfg = readl(schan->chn_base + SPRD_DMA_CHN_CFG);

	if (!(cfg & SPRD_DMA_CHN_EN))
		return;

	sprd_dma_pause_resume(schan, true);
	sprd_dma_disable_chn(schan);
}

static unsigned long sprd_dma_get_src_addr(struct sprd_dma_chn *schan)
{
	unsigned long addr, addr_high;

	addr = readl(schan->chn_base + SPRD_DMA_CHN_SRC_ADDR);
	addr_high = readl(schan->chn_base + SPRD_DMA_CHN_WARP_PTR) &
		    SPRD_DMA_HIGH_ADDR_MASK;

	return addr | (addr_high << SPRD_DMA_HIGH_ADDR_OFFSET);
}

static unsigned long sprd_dma_get_dst_addr(struct sprd_dma_chn *schan)
{
	unsigned long addr, addr_high;

	addr = readl(schan->chn_base + SPRD_DMA_CHN_DES_ADDR);
	addr_high = readl(schan->chn_base + SPRD_DMA_CHN_WARP_TO) &
		    SPRD_DMA_HIGH_ADDR_MASK;

	return addr | (addr_high << SPRD_DMA_HIGH_ADDR_OFFSET);
}

static enum sprd_dma_int_type sprd_dma_get_int_type(struct sprd_dma_chn *schan)
{
	struct sprd_dma_dev *sdev = to_sprd_dma_dev(&schan->vc.chan);
	u32 intc_sts = readl(schan->chn_base + SPRD_DMA_CHN_INTC) &
		       SPRD_DMA_CHN_INT_STS;

	switch (intc_sts) {
	case SPRD_DMA_CFGERR_INT_STS:
		return SPRD_DMA_CFGERR_INT;

	case SPRD_DMA_LIST_INT_STS:
		return SPRD_DMA_LIST_INT;

	case SPRD_DMA_TRSC_INT_STS:
		return SPRD_DMA_TRANS_INT;

	case SPRD_DMA_BLK_INT_STS:
		return SPRD_DMA_BLK_INT;

	case SPRD_DMA_FRAG_INT_STS:
		return SPRD_DMA_FRAG_INT;

	default:
		dev_warn(sdev->dma_dev.dev, "incorrect dma interrupt type\n");
		return SPRD_DMA_NO_INT;
	}
}

static enum sprd_dma_req_mode sprd_dma_get_req_type(struct sprd_dma_chn *schan)
{
	u32 frag_reg = readl(schan->chn_base + SPRD_DMA_CHN_FRG_LEN);

	return (frag_reg >> SPRD_DMA_REQ_MODE_OFFSET) & SPRD_DMA_REQ_MODE_MASK;
}

static int sprd_dma_set_2stage_config(struct sprd_dma_chn *schan)
{
	struct sprd_dma_dev *sdev = to_sprd_dma_dev(&schan->vc.chan);
	u32 val, chn = schan->chn_num + 1;

	switch (schan->chn_mode) {
	case SPRD_DMA_SRC_CHN0:
		val = chn & SPRD_DMA_GLB_SRC_CHN_MASK;
		val |= BIT(schan->trg_mode - 1) << SPRD_DMA_GLB_TRG_OFFSET;
		val |= SPRD_DMA_GLB_2STAGE_EN;
<<<<<<< HEAD
=======
		if (schan->int_type != SPRD_DMA_NO_INT)
			val |= SPRD_DMA_GLB_SRC_INT;

>>>>>>> 0ecfebd2
		sprd_dma_glb_update(sdev, SPRD_DMA_GLB_2STAGE_GRP1, val, val);
		break;

	case SPRD_DMA_SRC_CHN1:
		val = chn & SPRD_DMA_GLB_SRC_CHN_MASK;
		val |= BIT(schan->trg_mode - 1) << SPRD_DMA_GLB_TRG_OFFSET;
		val |= SPRD_DMA_GLB_2STAGE_EN;
<<<<<<< HEAD
=======
		if (schan->int_type != SPRD_DMA_NO_INT)
			val |= SPRD_DMA_GLB_SRC_INT;

>>>>>>> 0ecfebd2
		sprd_dma_glb_update(sdev, SPRD_DMA_GLB_2STAGE_GRP2, val, val);
		break;

	case SPRD_DMA_DST_CHN0:
		val = (chn << SPRD_DMA_GLB_DEST_CHN_OFFSET) &
			SPRD_DMA_GLB_DEST_CHN_MASK;
		val |= SPRD_DMA_GLB_2STAGE_EN;
<<<<<<< HEAD
=======
		if (schan->int_type != SPRD_DMA_NO_INT)
			val |= SPRD_DMA_GLB_DEST_INT;

>>>>>>> 0ecfebd2
		sprd_dma_glb_update(sdev, SPRD_DMA_GLB_2STAGE_GRP1, val, val);
		break;

	case SPRD_DMA_DST_CHN1:
		val = (chn << SPRD_DMA_GLB_DEST_CHN_OFFSET) &
			SPRD_DMA_GLB_DEST_CHN_MASK;
		val |= SPRD_DMA_GLB_2STAGE_EN;
<<<<<<< HEAD
=======
		if (schan->int_type != SPRD_DMA_NO_INT)
			val |= SPRD_DMA_GLB_DEST_INT;

>>>>>>> 0ecfebd2
		sprd_dma_glb_update(sdev, SPRD_DMA_GLB_2STAGE_GRP2, val, val);
		break;

	default:
		dev_err(sdev->dma_dev.dev, "invalid channel mode setting %d\n",
			schan->chn_mode);
		return -EINVAL;
	}

	return 0;
}

static void sprd_dma_set_chn_config(struct sprd_dma_chn *schan,
				    struct sprd_dma_desc *sdesc)
{
	struct sprd_dma_chn_hw *cfg = &sdesc->chn_hw;

	writel(cfg->pause, schan->chn_base + SPRD_DMA_CHN_PAUSE);
	writel(cfg->cfg, schan->chn_base + SPRD_DMA_CHN_CFG);
	writel(cfg->intc, schan->chn_base + SPRD_DMA_CHN_INTC);
	writel(cfg->src_addr, schan->chn_base + SPRD_DMA_CHN_SRC_ADDR);
	writel(cfg->des_addr, schan->chn_base + SPRD_DMA_CHN_DES_ADDR);
	writel(cfg->frg_len, schan->chn_base + SPRD_DMA_CHN_FRG_LEN);
	writel(cfg->blk_len, schan->chn_base + SPRD_DMA_CHN_BLK_LEN);
	writel(cfg->trsc_len, schan->chn_base + SPRD_DMA_CHN_TRSC_LEN);
	writel(cfg->trsf_step, schan->chn_base + SPRD_DMA_CHN_TRSF_STEP);
	writel(cfg->wrap_ptr, schan->chn_base + SPRD_DMA_CHN_WARP_PTR);
	writel(cfg->wrap_to, schan->chn_base + SPRD_DMA_CHN_WARP_TO);
	writel(cfg->llist_ptr, schan->chn_base + SPRD_DMA_CHN_LLIST_PTR);
	writel(cfg->frg_step, schan->chn_base + SPRD_DMA_CHN_FRAG_STEP);
	writel(cfg->src_blk_step, schan->chn_base + SPRD_DMA_CHN_SRC_BLK_STEP);
	writel(cfg->des_blk_step, schan->chn_base + SPRD_DMA_CHN_DES_BLK_STEP);
	writel(cfg->req, schan->chn_base + SPRD_DMA_CHN_REQ);
}

static void sprd_dma_start(struct sprd_dma_chn *schan)
{
	struct virt_dma_desc *vd = vchan_next_desc(&schan->vc);

	if (!vd)
		return;

	list_del(&vd->node);
	schan->cur_desc = to_sprd_dma_desc(vd);

	/*
	 * Set 2-stage configuration if the channel starts one 2-stage
	 * transfer.
	 */
	if (schan->chn_mode && sprd_dma_set_2stage_config(schan))
		return;

	/*
	 * Copy the DMA configuration from DMA descriptor to this hardware
	 * channel.
	 */
	sprd_dma_set_chn_config(schan, schan->cur_desc);
	sprd_dma_set_uid(schan);
	sprd_dma_enable_chn(schan);

	if (schan->dev_id == SPRD_DMA_SOFTWARE_UID &&
	    schan->chn_mode != SPRD_DMA_DST_CHN0 &&
	    schan->chn_mode != SPRD_DMA_DST_CHN1)
		sprd_dma_soft_request(schan);
}

static void sprd_dma_stop(struct sprd_dma_chn *schan)
{
	sprd_dma_stop_and_disable(schan);
	sprd_dma_unset_uid(schan);
	sprd_dma_clear_int(schan);
	schan->cur_desc = NULL;
}

static bool sprd_dma_check_trans_done(struct sprd_dma_desc *sdesc,
				      enum sprd_dma_int_type int_type,
				      enum sprd_dma_req_mode req_mode)
{
	if (int_type == SPRD_DMA_NO_INT)
		return false;

	if (int_type >= req_mode + 1)
		return true;
	else
		return false;
}

static irqreturn_t dma_irq_handle(int irq, void *dev_id)
{
	struct sprd_dma_dev *sdev = (struct sprd_dma_dev *)dev_id;
	u32 irq_status = readl(sdev->glb_base + SPRD_DMA_GLB_INT_MSK_STS);
	struct sprd_dma_chn *schan;
	struct sprd_dma_desc *sdesc;
	enum sprd_dma_req_mode req_type;
	enum sprd_dma_int_type int_type;
	bool trans_done = false, cyclic = false;
	u32 i;

	while (irq_status) {
		i = __ffs(irq_status);
		irq_status &= (irq_status - 1);
		schan = &sdev->channels[i];

		spin_lock(&schan->vc.lock);

		sdesc = schan->cur_desc;
		if (!sdesc) {
			spin_unlock(&schan->vc.lock);
			return IRQ_HANDLED;
		}

		int_type = sprd_dma_get_int_type(schan);
		req_type = sprd_dma_get_req_type(schan);
		sprd_dma_clear_int(schan);

<<<<<<< HEAD
		sdesc = schan->cur_desc;

=======
>>>>>>> 0ecfebd2
		/* cyclic mode schedule callback */
		cyclic = schan->linklist.phy_addr ? true : false;
		if (cyclic == true) {
			vchan_cyclic_callback(&sdesc->vd);
		} else {
			/* Check if the dma request descriptor is done. */
			trans_done = sprd_dma_check_trans_done(sdesc, int_type,
							       req_type);
			if (trans_done == true) {
				vchan_cookie_complete(&sdesc->vd);
				schan->cur_desc = NULL;
				sprd_dma_start(schan);
			}
		}
		spin_unlock(&schan->vc.lock);
	}

	return IRQ_HANDLED;
}

static int sprd_dma_alloc_chan_resources(struct dma_chan *chan)
{
	return pm_runtime_get_sync(chan->device->dev);
}

static void sprd_dma_free_chan_resources(struct dma_chan *chan)
{
	struct sprd_dma_chn *schan = to_sprd_dma_chan(chan);
	unsigned long flags;

	spin_lock_irqsave(&schan->vc.lock, flags);
	sprd_dma_stop(schan);
	spin_unlock_irqrestore(&schan->vc.lock, flags);

	vchan_free_chan_resources(&schan->vc);
	pm_runtime_put(chan->device->dev);
}

static enum dma_status sprd_dma_tx_status(struct dma_chan *chan,
					  dma_cookie_t cookie,
					  struct dma_tx_state *txstate)
{
	struct sprd_dma_chn *schan = to_sprd_dma_chan(chan);
	struct virt_dma_desc *vd;
	unsigned long flags;
	enum dma_status ret;
	u32 pos;

	ret = dma_cookie_status(chan, cookie, txstate);
	if (ret == DMA_COMPLETE || !txstate)
		return ret;

	spin_lock_irqsave(&schan->vc.lock, flags);
	vd = vchan_find_desc(&schan->vc, cookie);
	if (vd) {
		struct sprd_dma_desc *sdesc = to_sprd_dma_desc(vd);
		struct sprd_dma_chn_hw *hw = &sdesc->chn_hw;

		if (hw->trsc_len > 0)
			pos = hw->trsc_len;
		else if (hw->blk_len > 0)
			pos = hw->blk_len;
		else if (hw->frg_len > 0)
			pos = hw->frg_len;
		else
			pos = 0;
	} else if (schan->cur_desc && schan->cur_desc->vd.tx.cookie == cookie) {
<<<<<<< HEAD
		struct sprd_dma_desc *sdesc = to_sprd_dma_desc(vd);
=======
		struct sprd_dma_desc *sdesc = schan->cur_desc;
>>>>>>> 0ecfebd2

		if (sdesc->dir == DMA_DEV_TO_MEM)
			pos = sprd_dma_get_dst_addr(schan);
		else
			pos = sprd_dma_get_src_addr(schan);
	} else {
		pos = 0;
	}
	spin_unlock_irqrestore(&schan->vc.lock, flags);

	dma_set_residue(txstate, pos);
	return ret;
}

static void sprd_dma_issue_pending(struct dma_chan *chan)
{
	struct sprd_dma_chn *schan = to_sprd_dma_chan(chan);
	unsigned long flags;

	spin_lock_irqsave(&schan->vc.lock, flags);
	if (vchan_issue_pending(&schan->vc) && !schan->cur_desc)
		sprd_dma_start(schan);
	spin_unlock_irqrestore(&schan->vc.lock, flags);
}

static int sprd_dma_get_datawidth(enum dma_slave_buswidth buswidth)
{
	switch (buswidth) {
	case DMA_SLAVE_BUSWIDTH_1_BYTE:
	case DMA_SLAVE_BUSWIDTH_2_BYTES:
	case DMA_SLAVE_BUSWIDTH_4_BYTES:
	case DMA_SLAVE_BUSWIDTH_8_BYTES:
		return ffs(buswidth) - 1;

	default:
		return -EINVAL;
	}
}

static int sprd_dma_get_step(enum dma_slave_buswidth buswidth)
{
	switch (buswidth) {
	case DMA_SLAVE_BUSWIDTH_1_BYTE:
	case DMA_SLAVE_BUSWIDTH_2_BYTES:
	case DMA_SLAVE_BUSWIDTH_4_BYTES:
	case DMA_SLAVE_BUSWIDTH_8_BYTES:
		return buswidth;

	default:
		return -EINVAL;
	}
}

static int sprd_dma_fill_desc(struct dma_chan *chan,
			      struct sprd_dma_chn_hw *hw,
			      unsigned int sglen, int sg_index,
			      dma_addr_t src, dma_addr_t dst, u32 len,
			      enum dma_transfer_direction dir,
			      unsigned long flags,
			      struct dma_slave_config *slave_cfg)
{
	struct sprd_dma_dev *sdev = to_sprd_dma_dev(chan);
	struct sprd_dma_chn *schan = to_sprd_dma_chan(chan);
	enum sprd_dma_chn_mode chn_mode = schan->chn_mode;
	u32 req_mode = (flags >> SPRD_DMA_REQ_SHIFT) & SPRD_DMA_REQ_MODE_MASK;
	u32 int_mode = flags & SPRD_DMA_INT_MASK;
	int src_datawidth, dst_datawidth, src_step, dst_step;
	u32 temp, fix_mode = 0, fix_en = 0;

	if (dir == DMA_MEM_TO_DEV) {
		src_step = sprd_dma_get_step(slave_cfg->src_addr_width);
		if (src_step < 0) {
			dev_err(sdev->dma_dev.dev, "invalid source step\n");
			return src_step;
		}

		/*
		 * For 2-stage transfer, destination channel step can not be 0,
		 * since destination device is AON IRAM.
		 */
		if (chn_mode == SPRD_DMA_DST_CHN0 ||
		    chn_mode == SPRD_DMA_DST_CHN1)
			dst_step = src_step;
		else
			dst_step = SPRD_DMA_NONE_STEP;
	} else {
		dst_step = sprd_dma_get_step(slave_cfg->dst_addr_width);
		if (dst_step < 0) {
			dev_err(sdev->dma_dev.dev, "invalid destination step\n");
			return dst_step;
		}
		src_step = SPRD_DMA_NONE_STEP;
	}

	src_datawidth = sprd_dma_get_datawidth(slave_cfg->src_addr_width);
	if (src_datawidth < 0) {
		dev_err(sdev->dma_dev.dev, "invalid source datawidth\n");
		return src_datawidth;
	}

	dst_datawidth = sprd_dma_get_datawidth(slave_cfg->dst_addr_width);
	if (dst_datawidth < 0) {
		dev_err(sdev->dma_dev.dev, "invalid destination datawidth\n");
		return dst_datawidth;
	}

	if (slave_cfg->slave_id)
		schan->dev_id = slave_cfg->slave_id;

	hw->cfg = SPRD_DMA_DONOT_WAIT_BDONE << SPRD_DMA_WAIT_BDONE_OFFSET;

	/*
	 * wrap_ptr and wrap_to will save the high 4 bits source address and
	 * destination address.
	 */
	hw->wrap_ptr = (src >> SPRD_DMA_HIGH_ADDR_OFFSET) & SPRD_DMA_HIGH_ADDR_MASK;
	hw->wrap_to = (dst >> SPRD_DMA_HIGH_ADDR_OFFSET) & SPRD_DMA_HIGH_ADDR_MASK;
	hw->src_addr = src & SPRD_DMA_LOW_ADDR_MASK;
	hw->des_addr = dst & SPRD_DMA_LOW_ADDR_MASK;

	/*
	 * If the src step and dst step both are 0 or both are not 0, that means
	 * we can not enable the fix mode. If one is 0 and another one is not,
	 * we can enable the fix mode.
	 */
	if ((src_step != 0 && dst_step != 0) || (src_step | dst_step) == 0) {
		fix_en = 0;
	} else {
		fix_en = 1;
		if (src_step)
			fix_mode = 1;
		else
			fix_mode = 0;
	}

	hw->intc = int_mode | SPRD_DMA_CFG_ERR_INT_EN;

	temp = src_datawidth << SPRD_DMA_SRC_DATAWIDTH_OFFSET;
	temp |= dst_datawidth << SPRD_DMA_DES_DATAWIDTH_OFFSET;
	temp |= req_mode << SPRD_DMA_REQ_MODE_OFFSET;
	temp |= fix_mode << SPRD_DMA_FIX_SEL_OFFSET;
	temp |= fix_en << SPRD_DMA_FIX_EN_OFFSET;
	temp |= slave_cfg->src_maxburst & SPRD_DMA_FRG_LEN_MASK;
	hw->frg_len = temp;

	hw->blk_len = slave_cfg->src_maxburst & SPRD_DMA_BLK_LEN_MASK;
	hw->trsc_len = len & SPRD_DMA_TRSC_LEN_MASK;

	temp = (dst_step & SPRD_DMA_TRSF_STEP_MASK) << SPRD_DMA_DEST_TRSF_STEP_OFFSET;
	temp |= (src_step & SPRD_DMA_TRSF_STEP_MASK) << SPRD_DMA_SRC_TRSF_STEP_OFFSET;
	hw->trsf_step = temp;

	/* link-list configuration */
	if (schan->linklist.phy_addr) {
		hw->cfg |= SPRD_DMA_LINKLIST_EN;

		/* link-list index */
		temp = sglen ? (sg_index + 1) % sglen : 0;

		/* Next link-list configuration's physical address offset */
		temp = temp * sizeof(*hw) + SPRD_DMA_CHN_SRC_ADDR;
		/*
		 * Set the link-list pointer point to next link-list
		 * configuration's physical address.
		 */
		hw->llist_ptr = schan->linklist.phy_addr + temp;
	} else {
		hw->llist_ptr = 0;
	}

	hw->frg_step = 0;
	hw->src_blk_step = 0;
	hw->des_blk_step = 0;
	return 0;
}

static int sprd_dma_fill_linklist_desc(struct dma_chan *chan,
				       unsigned int sglen, int sg_index,
				       dma_addr_t src, dma_addr_t dst, u32 len,
				       enum dma_transfer_direction dir,
				       unsigned long flags,
				       struct dma_slave_config *slave_cfg)
{
	struct sprd_dma_chn *schan = to_sprd_dma_chan(chan);
	struct sprd_dma_chn_hw *hw;

	if (!schan->linklist.virt_addr)
		return -EINVAL;

	hw = (struct sprd_dma_chn_hw *)(schan->linklist.virt_addr +
					sg_index * sizeof(*hw));

	return sprd_dma_fill_desc(chan, hw, sglen, sg_index, src, dst, len,
				  dir, flags, slave_cfg);
}

static struct dma_async_tx_descriptor *
sprd_dma_prep_dma_memcpy(struct dma_chan *chan, dma_addr_t dest, dma_addr_t src,
			 size_t len, unsigned long flags)
{
	struct sprd_dma_chn *schan = to_sprd_dma_chan(chan);
	struct sprd_dma_desc *sdesc;
	struct sprd_dma_chn_hw *hw;
	enum sprd_dma_datawidth datawidth;
	u32 step, temp;

	sdesc = kzalloc(sizeof(*sdesc), GFP_NOWAIT);
	if (!sdesc)
		return NULL;

	hw = &sdesc->chn_hw;

	hw->cfg = SPRD_DMA_DONOT_WAIT_BDONE << SPRD_DMA_WAIT_BDONE_OFFSET;
	hw->intc = SPRD_DMA_TRANS_INT | SPRD_DMA_CFG_ERR_INT_EN;
	hw->src_addr = src & SPRD_DMA_LOW_ADDR_MASK;
	hw->des_addr = dest & SPRD_DMA_LOW_ADDR_MASK;
	hw->wrap_ptr = (src >> SPRD_DMA_HIGH_ADDR_OFFSET) &
		SPRD_DMA_HIGH_ADDR_MASK;
	hw->wrap_to = (dest >> SPRD_DMA_HIGH_ADDR_OFFSET) &
		SPRD_DMA_HIGH_ADDR_MASK;

	if (IS_ALIGNED(len, 8)) {
		datawidth = SPRD_DMA_DATAWIDTH_8_BYTES;
		step = SPRD_DMA_DWORD_STEP;
	} else if (IS_ALIGNED(len, 4)) {
		datawidth = SPRD_DMA_DATAWIDTH_4_BYTES;
		step = SPRD_DMA_WORD_STEP;
	} else if (IS_ALIGNED(len, 2)) {
		datawidth = SPRD_DMA_DATAWIDTH_2_BYTES;
		step = SPRD_DMA_SHORT_STEP;
	} else {
		datawidth = SPRD_DMA_DATAWIDTH_1_BYTE;
		step = SPRD_DMA_BYTE_STEP;
	}

	temp = datawidth << SPRD_DMA_SRC_DATAWIDTH_OFFSET;
	temp |= datawidth << SPRD_DMA_DES_DATAWIDTH_OFFSET;
	temp |= SPRD_DMA_TRANS_REQ << SPRD_DMA_REQ_MODE_OFFSET;
	temp |= len & SPRD_DMA_FRG_LEN_MASK;
	hw->frg_len = temp;

	hw->blk_len = len & SPRD_DMA_BLK_LEN_MASK;
	hw->trsc_len = len & SPRD_DMA_TRSC_LEN_MASK;

	temp = (step & SPRD_DMA_TRSF_STEP_MASK) << SPRD_DMA_DEST_TRSF_STEP_OFFSET;
	temp |= (step & SPRD_DMA_TRSF_STEP_MASK) << SPRD_DMA_SRC_TRSF_STEP_OFFSET;
	hw->trsf_step = temp;

	return vchan_tx_prep(&schan->vc, &sdesc->vd, flags);
}

static struct dma_async_tx_descriptor *
sprd_dma_prep_slave_sg(struct dma_chan *chan, struct scatterlist *sgl,
		       unsigned int sglen, enum dma_transfer_direction dir,
		       unsigned long flags, void *context)
{
	struct sprd_dma_chn *schan = to_sprd_dma_chan(chan);
	struct dma_slave_config *slave_cfg = &schan->slave_cfg;
	dma_addr_t src = 0, dst = 0;
	struct sprd_dma_desc *sdesc;
	struct scatterlist *sg;
	u32 len = 0;
	int ret, i;

	if (!is_slave_direction(dir))
		return NULL;

	if (context) {
		struct sprd_dma_linklist *ll_cfg =
			(struct sprd_dma_linklist *)context;

		schan->linklist.phy_addr = ll_cfg->phy_addr;
		schan->linklist.virt_addr = ll_cfg->virt_addr;
	} else {
		schan->linklist.phy_addr = 0;
		schan->linklist.virt_addr = 0;
	}

	/*
	 * Set channel mode, interrupt mode and trigger mode for 2-stage
	 * transfer.
	 */
	schan->chn_mode =
		(flags >> SPRD_DMA_CHN_MODE_SHIFT) & SPRD_DMA_CHN_MODE_MASK;
	schan->trg_mode =
		(flags >> SPRD_DMA_TRG_MODE_SHIFT) & SPRD_DMA_TRG_MODE_MASK;
	schan->int_type = flags & SPRD_DMA_INT_TYPE_MASK;

	sdesc = kzalloc(sizeof(*sdesc), GFP_NOWAIT);
	if (!sdesc)
		return NULL;

	sdesc->dir = dir;

	for_each_sg(sgl, sg, sglen, i) {
		len = sg_dma_len(sg);

		if (dir == DMA_MEM_TO_DEV) {
			src = sg_dma_address(sg);
			dst = slave_cfg->dst_addr;
		} else {
			src = slave_cfg->src_addr;
			dst = sg_dma_address(sg);
		}

		/*
		 * The link-list mode needs at least 2 link-list
		 * configurations. If there is only one sg, it doesn't
		 * need to fill the link-list configuration.
		 */
		if (sglen < 2)
			break;

		ret = sprd_dma_fill_linklist_desc(chan, sglen, i, src, dst, len,
						  dir, flags, slave_cfg);
		if (ret) {
			kfree(sdesc);
			return NULL;
		}
	}

	/* Set channel mode and trigger mode for 2-stage transfer */
	schan->chn_mode =
		(flags >> SPRD_DMA_CHN_MODE_SHIFT) & SPRD_DMA_CHN_MODE_MASK;
	schan->trg_mode =
		(flags >> SPRD_DMA_TRG_MODE_SHIFT) & SPRD_DMA_TRG_MODE_MASK;

	ret = sprd_dma_fill_desc(chan, &sdesc->chn_hw, 0, 0, src, dst, len,
				 dir, flags, slave_cfg);
	if (ret) {
		kfree(sdesc);
		return NULL;
	}

	return vchan_tx_prep(&schan->vc, &sdesc->vd, flags);
}

static int sprd_dma_slave_config(struct dma_chan *chan,
				 struct dma_slave_config *config)
{
	struct sprd_dma_chn *schan = to_sprd_dma_chan(chan);
	struct dma_slave_config *slave_cfg = &schan->slave_cfg;

	memcpy(slave_cfg, config, sizeof(*config));
	return 0;
}

static int sprd_dma_pause(struct dma_chan *chan)
{
	struct sprd_dma_chn *schan = to_sprd_dma_chan(chan);
	unsigned long flags;

	spin_lock_irqsave(&schan->vc.lock, flags);
	sprd_dma_pause_resume(schan, true);
	spin_unlock_irqrestore(&schan->vc.lock, flags);

	return 0;
}

static int sprd_dma_resume(struct dma_chan *chan)
{
	struct sprd_dma_chn *schan = to_sprd_dma_chan(chan);
	unsigned long flags;

	spin_lock_irqsave(&schan->vc.lock, flags);
	sprd_dma_pause_resume(schan, false);
	spin_unlock_irqrestore(&schan->vc.lock, flags);

	return 0;
}

static int sprd_dma_terminate_all(struct dma_chan *chan)
{
	struct sprd_dma_chn *schan = to_sprd_dma_chan(chan);
	unsigned long flags;
	LIST_HEAD(head);

	spin_lock_irqsave(&schan->vc.lock, flags);
	sprd_dma_stop(schan);

	vchan_get_all_descriptors(&schan->vc, &head);
	spin_unlock_irqrestore(&schan->vc.lock, flags);

	vchan_dma_desc_free_list(&schan->vc, &head);
	return 0;
}

static void sprd_dma_free_desc(struct virt_dma_desc *vd)
{
	struct sprd_dma_desc *sdesc = to_sprd_dma_desc(vd);

	kfree(sdesc);
}

static bool sprd_dma_filter_fn(struct dma_chan *chan, void *param)
{
	struct sprd_dma_chn *schan = to_sprd_dma_chan(chan);
	u32 slave_id = *(u32 *)param;

	schan->dev_id = slave_id;
	return true;
}

static int sprd_dma_probe(struct platform_device *pdev)
{
	struct device_node *np = pdev->dev.of_node;
	struct sprd_dma_dev *sdev;
	struct sprd_dma_chn *dma_chn;
	struct resource *res;
	u32 chn_count;
	int ret, i;

	ret = device_property_read_u32(&pdev->dev, "#dma-channels", &chn_count);
	if (ret) {
		dev_err(&pdev->dev, "get dma channels count failed\n");
		return ret;
	}

	sdev = devm_kzalloc(&pdev->dev,
			    struct_size(sdev, channels, chn_count),
			    GFP_KERNEL);
	if (!sdev)
		return -ENOMEM;

	sdev->clk = devm_clk_get(&pdev->dev, "enable");
	if (IS_ERR(sdev->clk)) {
		dev_err(&pdev->dev, "get enable clock failed\n");
		return PTR_ERR(sdev->clk);
	}

	/* ashb clock is optional for AGCP DMA */
	sdev->ashb_clk = devm_clk_get(&pdev->dev, "ashb_eb");
	if (IS_ERR(sdev->ashb_clk))
		dev_warn(&pdev->dev, "no optional ashb eb clock\n");

	/*
	 * We have three DMA controllers: AP DMA, AON DMA and AGCP DMA. For AGCP
	 * DMA controller, it can or do not request the irq, which will save
	 * system power without resuming system by DMA interrupts if AGCP DMA
	 * does not request the irq. Thus the DMA interrupts property should
	 * be optional.
	 */
	sdev->irq = platform_get_irq(pdev, 0);
	if (sdev->irq > 0) {
		ret = devm_request_irq(&pdev->dev, sdev->irq, dma_irq_handle,
				       0, "sprd_dma", (void *)sdev);
		if (ret < 0) {
			dev_err(&pdev->dev, "request dma irq failed\n");
			return ret;
		}
	} else {
		dev_warn(&pdev->dev, "no interrupts for the dma controller\n");
	}

	res = platform_get_resource(pdev, IORESOURCE_MEM, 0);
	sdev->glb_base = devm_ioremap_resource(&pdev->dev, res);
	if (IS_ERR(sdev->glb_base))
		return PTR_ERR(sdev->glb_base);

	dma_cap_set(DMA_MEMCPY, sdev->dma_dev.cap_mask);
	sdev->total_chns = chn_count;
	sdev->dma_dev.chancnt = chn_count;
	INIT_LIST_HEAD(&sdev->dma_dev.channels);
	INIT_LIST_HEAD(&sdev->dma_dev.global_node);
	sdev->dma_dev.dev = &pdev->dev;
	sdev->dma_dev.device_alloc_chan_resources = sprd_dma_alloc_chan_resources;
	sdev->dma_dev.device_free_chan_resources = sprd_dma_free_chan_resources;
	sdev->dma_dev.device_tx_status = sprd_dma_tx_status;
	sdev->dma_dev.device_issue_pending = sprd_dma_issue_pending;
	sdev->dma_dev.device_prep_dma_memcpy = sprd_dma_prep_dma_memcpy;
	sdev->dma_dev.device_prep_slave_sg = sprd_dma_prep_slave_sg;
	sdev->dma_dev.device_config = sprd_dma_slave_config;
	sdev->dma_dev.device_pause = sprd_dma_pause;
	sdev->dma_dev.device_resume = sprd_dma_resume;
	sdev->dma_dev.device_terminate_all = sprd_dma_terminate_all;

	for (i = 0; i < chn_count; i++) {
		dma_chn = &sdev->channels[i];
		dma_chn->chn_num = i;
		dma_chn->cur_desc = NULL;
		/* get each channel's registers base address. */
		dma_chn->chn_base = sdev->glb_base + SPRD_DMA_CHN_REG_OFFSET +
				    SPRD_DMA_CHN_REG_LENGTH * i;

		dma_chn->vc.desc_free = sprd_dma_free_desc;
		vchan_init(&dma_chn->vc, &sdev->dma_dev);
	}

	platform_set_drvdata(pdev, sdev);
	ret = sprd_dma_enable(sdev);
	if (ret)
		return ret;

	pm_runtime_set_active(&pdev->dev);
	pm_runtime_enable(&pdev->dev);

	ret = pm_runtime_get_sync(&pdev->dev);
	if (ret < 0)
		goto err_rpm;

	ret = dma_async_device_register(&sdev->dma_dev);
	if (ret < 0) {
		dev_err(&pdev->dev, "register dma device failed:%d\n", ret);
		goto err_register;
	}

	sprd_dma_info.dma_cap = sdev->dma_dev.cap_mask;
	ret = of_dma_controller_register(np, of_dma_simple_xlate,
					 &sprd_dma_info);
	if (ret)
		goto err_of_register;

	pm_runtime_put(&pdev->dev);
	return 0;

err_of_register:
	dma_async_device_unregister(&sdev->dma_dev);
err_register:
	pm_runtime_put_noidle(&pdev->dev);
	pm_runtime_disable(&pdev->dev);
err_rpm:
	sprd_dma_disable(sdev);
	return ret;
}

static int sprd_dma_remove(struct platform_device *pdev)
{
	struct sprd_dma_dev *sdev = platform_get_drvdata(pdev);
	struct sprd_dma_chn *c, *cn;
	int ret;

	ret = pm_runtime_get_sync(&pdev->dev);
	if (ret < 0)
		return ret;

	/* explicitly free the irq */
	if (sdev->irq > 0)
		devm_free_irq(&pdev->dev, sdev->irq, sdev);

	list_for_each_entry_safe(c, cn, &sdev->dma_dev.channels,
				 vc.chan.device_node) {
		list_del(&c->vc.chan.device_node);
		tasklet_kill(&c->vc.task);
	}

	of_dma_controller_free(pdev->dev.of_node);
	dma_async_device_unregister(&sdev->dma_dev);
	sprd_dma_disable(sdev);

	pm_runtime_put_noidle(&pdev->dev);
	pm_runtime_disable(&pdev->dev);
	return 0;
}

static const struct of_device_id sprd_dma_match[] = {
	{ .compatible = "sprd,sc9860-dma", },
	{},
};

static int __maybe_unused sprd_dma_runtime_suspend(struct device *dev)
{
	struct sprd_dma_dev *sdev = dev_get_drvdata(dev);

	sprd_dma_disable(sdev);
	return 0;
}

static int __maybe_unused sprd_dma_runtime_resume(struct device *dev)
{
	struct sprd_dma_dev *sdev = dev_get_drvdata(dev);
	int ret;

	ret = sprd_dma_enable(sdev);
	if (ret)
		dev_err(sdev->dma_dev.dev, "enable dma failed\n");

	return ret;
}

static const struct dev_pm_ops sprd_dma_pm_ops = {
	SET_RUNTIME_PM_OPS(sprd_dma_runtime_suspend,
			   sprd_dma_runtime_resume,
			   NULL)
};

static struct platform_driver sprd_dma_driver = {
	.probe = sprd_dma_probe,
	.remove = sprd_dma_remove,
	.driver = {
		.name = "sprd-dma",
		.of_match_table = sprd_dma_match,
		.pm = &sprd_dma_pm_ops,
	},
};
module_platform_driver(sprd_dma_driver);

MODULE_LICENSE("GPL v2");
MODULE_DESCRIPTION("DMA driver for Spreadtrum");
MODULE_AUTHOR("Baolin Wang <baolin.wang@spreadtrum.com>");
MODULE_AUTHOR("Eric Long <eric.long@spreadtrum.com>");
MODULE_ALIAS("platform:sprd-dma");<|MERGE_RESOLUTION|>--- conflicted
+++ resolved
@@ -62,11 +62,8 @@
 /* SPRD_DMA_GLB_2STAGE_GRP register definition */
 #define SPRD_DMA_GLB_2STAGE_EN		BIT(24)
 #define SPRD_DMA_GLB_CHN_INT_MASK	GENMASK(23, 20)
-<<<<<<< HEAD
-=======
 #define SPRD_DMA_GLB_DEST_INT		BIT(22)
 #define SPRD_DMA_GLB_SRC_INT		BIT(20)
->>>>>>> 0ecfebd2
 #define SPRD_DMA_GLB_LIST_DONE_TRG	BIT(19)
 #define SPRD_DMA_GLB_TRANS_DONE_TRG	BIT(18)
 #define SPRD_DMA_GLB_BLOCK_DONE_TRG	BIT(17)
@@ -140,10 +137,7 @@
 /* define DMA channel mode & trigger mode mask */
 #define SPRD_DMA_CHN_MODE_MASK		GENMASK(7, 0)
 #define SPRD_DMA_TRG_MODE_MASK		GENMASK(7, 0)
-<<<<<<< HEAD
-=======
 #define SPRD_DMA_INT_TYPE_MASK		GENMASK(7, 0)
->>>>>>> 0ecfebd2
 
 /* define the DMA transfer step type */
 #define SPRD_DMA_NONE_STEP		0
@@ -199,10 +193,7 @@
 	u32			dev_id;
 	enum sprd_dma_chn_mode	chn_mode;
 	enum sprd_dma_trg_mode	trg_mode;
-<<<<<<< HEAD
-=======
 	enum sprd_dma_int_type	int_type;
->>>>>>> 0ecfebd2
 	struct sprd_dma_desc	*cur_desc;
 };
 
@@ -442,12 +433,9 @@
 		val = chn & SPRD_DMA_GLB_SRC_CHN_MASK;
 		val |= BIT(schan->trg_mode - 1) << SPRD_DMA_GLB_TRG_OFFSET;
 		val |= SPRD_DMA_GLB_2STAGE_EN;
-<<<<<<< HEAD
-=======
 		if (schan->int_type != SPRD_DMA_NO_INT)
 			val |= SPRD_DMA_GLB_SRC_INT;
 
->>>>>>> 0ecfebd2
 		sprd_dma_glb_update(sdev, SPRD_DMA_GLB_2STAGE_GRP1, val, val);
 		break;
 
@@ -455,12 +443,9 @@
 		val = chn & SPRD_DMA_GLB_SRC_CHN_MASK;
 		val |= BIT(schan->trg_mode - 1) << SPRD_DMA_GLB_TRG_OFFSET;
 		val |= SPRD_DMA_GLB_2STAGE_EN;
-<<<<<<< HEAD
-=======
 		if (schan->int_type != SPRD_DMA_NO_INT)
 			val |= SPRD_DMA_GLB_SRC_INT;
 
->>>>>>> 0ecfebd2
 		sprd_dma_glb_update(sdev, SPRD_DMA_GLB_2STAGE_GRP2, val, val);
 		break;
 
@@ -468,12 +453,9 @@
 		val = (chn << SPRD_DMA_GLB_DEST_CHN_OFFSET) &
 			SPRD_DMA_GLB_DEST_CHN_MASK;
 		val |= SPRD_DMA_GLB_2STAGE_EN;
-<<<<<<< HEAD
-=======
 		if (schan->int_type != SPRD_DMA_NO_INT)
 			val |= SPRD_DMA_GLB_DEST_INT;
 
->>>>>>> 0ecfebd2
 		sprd_dma_glb_update(sdev, SPRD_DMA_GLB_2STAGE_GRP1, val, val);
 		break;
 
@@ -481,12 +463,9 @@
 		val = (chn << SPRD_DMA_GLB_DEST_CHN_OFFSET) &
 			SPRD_DMA_GLB_DEST_CHN_MASK;
 		val |= SPRD_DMA_GLB_2STAGE_EN;
-<<<<<<< HEAD
-=======
 		if (schan->int_type != SPRD_DMA_NO_INT)
 			val |= SPRD_DMA_GLB_DEST_INT;
 
->>>>>>> 0ecfebd2
 		sprd_dma_glb_update(sdev, SPRD_DMA_GLB_2STAGE_GRP2, val, val);
 		break;
 
@@ -602,11 +581,6 @@
 		req_type = sprd_dma_get_req_type(schan);
 		sprd_dma_clear_int(schan);
 
-<<<<<<< HEAD
-		sdesc = schan->cur_desc;
-
-=======
->>>>>>> 0ecfebd2
 		/* cyclic mode schedule callback */
 		cyclic = schan->linklist.phy_addr ? true : false;
 		if (cyclic == true) {
@@ -674,11 +648,7 @@
 		else
 			pos = 0;
 	} else if (schan->cur_desc && schan->cur_desc->vd.tx.cookie == cookie) {
-<<<<<<< HEAD
-		struct sprd_dma_desc *sdesc = to_sprd_dma_desc(vd);
-=======
 		struct sprd_dma_desc *sdesc = schan->cur_desc;
->>>>>>> 0ecfebd2
 
 		if (sdesc->dir == DMA_DEV_TO_MEM)
 			pos = sprd_dma_get_dst_addr(schan);
@@ -999,12 +969,6 @@
 			return NULL;
 		}
 	}
-
-	/* Set channel mode and trigger mode for 2-stage transfer */
-	schan->chn_mode =
-		(flags >> SPRD_DMA_CHN_MODE_SHIFT) & SPRD_DMA_CHN_MODE_MASK;
-	schan->trg_mode =
-		(flags >> SPRD_DMA_TRG_MODE_SHIFT) & SPRD_DMA_TRG_MODE_MASK;
 
 	ret = sprd_dma_fill_desc(chan, &sdesc->chn_hw, 0, 0, src, dst, len,
 				 dir, flags, slave_cfg);
