--- conflicted
+++ resolved
@@ -390,21 +390,13 @@
 	unsigned long long level;
 	int offset;
 
-<<<<<<< HEAD
-	acpi_video_device_lcd_get_level_current(video, &level);
+	if (acpi_video_device_lcd_get_level_current(video, &level))
+		return -EINVAL;
 	for (offset = 2; offset < video->brightness->count; offset++)
 		if (level == video->brightness->levels[offset]) {
 			*state = video->brightness->count - offset - 1;
 			return 0;
 		}
-=======
-	if (acpi_video_device_lcd_get_level_current(video, &level))
-		return -EINVAL;
-	for (state = 2; state < video->brightness->count; state++)
-		if (level == video->brightness->levels[state])
-			return sprintf(buf, "%d\n",
-				       video->brightness->count - state - 1);
->>>>>>> 03ae61dd
 
 	return -EINVAL;
 }
