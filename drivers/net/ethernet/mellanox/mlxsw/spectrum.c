--- conflicted
+++ resolved
@@ -46,13 +46,8 @@
 #define MLXSW_SP_FWREV_MINOR_TO_BRANCH(minor) ((minor) / 100)
 
 #define MLXSW_SP1_FWREV_MAJOR 13
-<<<<<<< HEAD
-#define MLXSW_SP1_FWREV_MINOR 1910
-#define MLXSW_SP1_FWREV_SUBMINOR 622
-=======
 #define MLXSW_SP1_FWREV_MINOR 2000
 #define MLXSW_SP1_FWREV_SUBMINOR 1122
->>>>>>> 0ecfebd2
 #define MLXSW_SP1_FWREV_CAN_RESET_MINOR 1702
 
 static const struct mlxsw_fw_rev mlxsw_sp1_fw_rev = {
@@ -1353,11 +1348,7 @@
 {
 	struct mlxsw_sp_port_mall_tc_entry *mall_tc_entry;
 	__be16 protocol = f->common.protocol;
-<<<<<<< HEAD
-	const struct tc_action *a;
-=======
 	struct flow_action_entry *act;
->>>>>>> 0ecfebd2
 	int err;
 
 	if (!flow_offload_has_one_action(&f->rule->action)) {
@@ -1754,18 +1745,6 @@
 						mlxsw_sp_port->local_port);
 }
 
-static int mlxsw_sp_port_get_port_parent_id(struct net_device *dev,
-					    struct netdev_phys_item_id *ppid)
-{
-	struct mlxsw_sp_port *mlxsw_sp_port = netdev_priv(dev);
-	struct mlxsw_sp *mlxsw_sp = mlxsw_sp_port->mlxsw_sp;
-
-	ppid->id_len = sizeof(mlxsw_sp->base_mac);
-	memcpy(&ppid->id, &mlxsw_sp->base_mac, ppid->id_len);
-
-	return 0;
-}
-
 static const struct net_device_ops mlxsw_sp_port_netdev_ops = {
 	.ndo_open		= mlxsw_sp_port_open,
 	.ndo_stop		= mlxsw_sp_port_stop,
@@ -1780,11 +1759,7 @@
 	.ndo_vlan_rx_add_vid	= mlxsw_sp_port_add_vid,
 	.ndo_vlan_rx_kill_vid	= mlxsw_sp_port_kill_vid,
 	.ndo_set_features	= mlxsw_sp_set_features,
-<<<<<<< HEAD
-	.ndo_get_port_parent_id	= mlxsw_sp_port_get_port_parent_id,
-=======
 	.ndo_get_devlink_port	= mlxsw_sp_port_get_devlink_port,
->>>>>>> 0ecfebd2
 };
 
 static void mlxsw_sp_port_get_drvinfo(struct net_device *dev,
@@ -3266,7 +3241,6 @@
 	int err;
 
 	ops = mlxsw_sp->port_type_speed_ops;
-<<<<<<< HEAD
 
 	err = ops->port_speed_base(mlxsw_sp, mlxsw_sp_port->local_port,
 				   &base_speed);
@@ -3274,15 +3248,6 @@
 		return err;
 	upper_speed = base_speed * width;
 
-=======
-
-	err = ops->port_speed_base(mlxsw_sp, mlxsw_sp_port->local_port,
-				   &base_speed);
-	if (err)
-		return err;
-	upper_speed = base_speed * width;
-
->>>>>>> 0ecfebd2
 	eth_proto_admin = ops->to_ptys_upper_speed(mlxsw_sp, upper_speed);
 	ops->reg_ptys_eth_pack(mlxsw_sp, ptys_pl, mlxsw_sp_port->local_port,
 			       eth_proto_admin, mlxsw_sp_port->link.autoneg);
