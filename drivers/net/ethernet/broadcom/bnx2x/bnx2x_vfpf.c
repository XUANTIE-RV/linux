--- conflicted
+++ resolved
@@ -1824,12 +1824,9 @@
 	vf_op_params->rss_result_mask = rss_tlv->rss_result_mask;
 
 	/* flags handled individually for backward/forward compatability */
-<<<<<<< HEAD
-=======
 	vf_op_params->rss_flags = 0;
 	vf_op_params->ramrod_flags = 0;
 
->>>>>>> d8ec26d7
 	if (rss_tlv->rss_flags & VFPF_RSS_MODE_DISABLED)
 		__set_bit(BNX2X_RSS_MODE_DISABLED, &vf_op_params->rss_flags);
 	if (rss_tlv->rss_flags & VFPF_RSS_MODE_REGULAR)
