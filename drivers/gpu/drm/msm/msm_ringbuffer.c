--- conflicted
+++ resolved
@@ -11,20 +11,6 @@
 MODULE_PARM_DESC(num_hw_submissions, "The max # of jobs to write into ringbuffer (default 8)");
 module_param(num_hw_submissions, uint, 0600);
 
-<<<<<<< HEAD
-static struct dma_fence *msm_job_dependency(struct drm_sched_job *job,
-		struct drm_sched_entity *s_entity)
-{
-	struct msm_gem_submit *submit = to_msm_submit(job);
-
-	if (!xa_empty(&submit->deps))
-		return xa_erase(&submit->deps, submit->last_dep++);
-
-	return NULL;
-}
-
-=======
->>>>>>> df0cc57e
 static struct dma_fence *msm_job_run(struct drm_sched_job *job)
 {
 	struct msm_gem_submit *submit = to_msm_submit(job);
@@ -55,10 +41,6 @@
 }
 
 const struct drm_sched_backend_ops msm_sched_ops = {
-<<<<<<< HEAD
-	.dependency = msm_job_dependency,
-=======
->>>>>>> df0cc57e
 	.run_job = msm_job_run,
 	.free_job = msm_job_free
 };
