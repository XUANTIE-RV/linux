/*
 * SPDX-License-Identifier: MIT
 *
 * Copyright © 2018 Intel Corporation
 */

#include <linux/prime_numbers.h>

#include "gem/i915_gem_pm.h"
#include "gt/intel_engine_heartbeat.h"
#include "gt/intel_reset.h"

#include "i915_selftest.h"
#include "selftests/i915_random.h"
#include "selftests/igt_flush_test.h"
#include "selftests/igt_live_test.h"
#include "selftests/igt_spinner.h"
#include "selftests/lib_sw_fence.h"

#include "gem/selftests/igt_gem_utils.h"
#include "gem/selftests/mock_context.h"

#define CS_GPR(engine, n) ((engine)->mmio_base + 0x600 + (n) * 4)
#define NUM_GPR_DW (16 * 2) /* each GPR is 2 dwords */

static struct i915_vma *create_scratch(struct intel_gt *gt)
{
	struct drm_i915_gem_object *obj;
	struct i915_vma *vma;
	int err;

	obj = i915_gem_object_create_internal(gt->i915, PAGE_SIZE);
	if (IS_ERR(obj))
		return ERR_CAST(obj);

	i915_gem_object_set_cache_coherency(obj, I915_CACHING_CACHED);

	vma = i915_vma_instance(obj, &gt->ggtt->vm, NULL);
	if (IS_ERR(vma)) {
		i915_gem_object_put(obj);
		return vma;
	}

	err = i915_vma_pin(vma, 0, 0, PIN_GLOBAL);
	if (err) {
		i915_gem_object_put(obj);
		return ERR_PTR(err);
	}

	return vma;
}

static void engine_heartbeat_disable(struct intel_engine_cs *engine,
				     unsigned long *saved)
{
	*saved = engine->props.heartbeat_interval_ms;
	engine->props.heartbeat_interval_ms = 0;

	intel_engine_pm_get(engine);
	intel_engine_park_heartbeat(engine);
}

static void engine_heartbeat_enable(struct intel_engine_cs *engine,
				    unsigned long saved)
{
	intel_engine_pm_put(engine);

	engine->props.heartbeat_interval_ms = saved;
}

static int wait_for_submit(struct intel_engine_cs *engine,
			   struct i915_request *rq,
			   unsigned long timeout)
{
	timeout += jiffies;
	do {
		cond_resched();
		intel_engine_flush_submission(engine);

		if (READ_ONCE(engine->execlists.pending[0]))
			continue;

		if (i915_request_is_active(rq))
			return 0;

		if (i915_request_started(rq)) /* that was quick! */
			return 0;
	} while (time_before(jiffies, timeout));

	return -ETIME;
}

static int wait_for_reset(struct intel_engine_cs *engine,
			  struct i915_request *rq,
			  unsigned long timeout)
{
	timeout += jiffies;

	do {
		cond_resched();
		intel_engine_flush_submission(engine);

		if (READ_ONCE(engine->execlists.pending[0]))
			continue;

		if (i915_request_completed(rq))
			break;

		if (READ_ONCE(rq->fence.error))
			break;
	} while (time_before(jiffies, timeout));

	flush_scheduled_work();

	if (rq->fence.error != -EIO) {
		pr_err("%s: hanging request %llx:%lld not reset\n",
		       engine->name,
		       rq->fence.context,
		       rq->fence.seqno);
		return -EINVAL;
	}

	/* Give the request a jiffie to complete after flushing the worker */
	if (i915_request_wait(rq, 0,
			      max(0l, (long)(timeout - jiffies)) + 1) < 0) {
		pr_err("%s: hanging request %llx:%lld did not complete\n",
		       engine->name,
		       rq->fence.context,
		       rq->fence.seqno);
		return -ETIME;
	}

	return 0;
}

static int live_sanitycheck(void *arg)
{
	struct intel_gt *gt = arg;
	struct intel_engine_cs *engine;
	enum intel_engine_id id;
	struct igt_spinner spin;
	int err = 0;

	if (!HAS_LOGICAL_RING_CONTEXTS(gt->i915))
		return 0;

	if (igt_spinner_init(&spin, gt))
		return -ENOMEM;

	for_each_engine(engine, gt, id) {
		struct intel_context *ce;
		struct i915_request *rq;

		ce = intel_context_create(engine);
		if (IS_ERR(ce)) {
			err = PTR_ERR(ce);
			break;
		}

		rq = igt_spinner_create_request(&spin, ce, MI_NOOP);
		if (IS_ERR(rq)) {
			err = PTR_ERR(rq);
			goto out_ctx;
		}

		i915_request_add(rq);
		if (!igt_wait_for_spinner(&spin, rq)) {
			GEM_TRACE("spinner failed to start\n");
			GEM_TRACE_DUMP();
			intel_gt_set_wedged(gt);
			err = -EIO;
			goto out_ctx;
		}

		igt_spinner_end(&spin);
		if (igt_flush_test(gt->i915)) {
			err = -EIO;
			goto out_ctx;
		}

out_ctx:
		intel_context_put(ce);
		if (err)
			break;
	}

	igt_spinner_fini(&spin);
	return err;
}

static int live_unlite_restore(struct intel_gt *gt, int prio)
{
	struct intel_engine_cs *engine;
	enum intel_engine_id id;
	struct igt_spinner spin;
	int err = -ENOMEM;

	/*
	 * Check that we can correctly context switch between 2 instances
	 * on the same engine from the same parent context.
	 */

	if (igt_spinner_init(&spin, gt))
		return err;

	err = 0;
	for_each_engine(engine, gt, id) {
		struct intel_context *ce[2] = {};
		struct i915_request *rq[2];
		struct igt_live_test t;
		unsigned long saved;
		int n;

		if (prio && !intel_engine_has_preemption(engine))
			continue;

		if (!intel_engine_can_store_dword(engine))
			continue;

		if (igt_live_test_begin(&t, gt->i915, __func__, engine->name)) {
			err = -EIO;
			break;
		}
		engine_heartbeat_disable(engine, &saved);

		for (n = 0; n < ARRAY_SIZE(ce); n++) {
			struct intel_context *tmp;

			tmp = intel_context_create(engine);
			if (IS_ERR(tmp)) {
				err = PTR_ERR(tmp);
				goto err_ce;
			}

			err = intel_context_pin(tmp);
			if (err) {
				intel_context_put(tmp);
				goto err_ce;
			}

			/*
			 * Setup the pair of contexts such that if we
			 * lite-restore using the RING_TAIL from ce[1] it
			 * will execute garbage from ce[0]->ring.
			 */
			memset(tmp->ring->vaddr,
			       POISON_INUSE, /* IPEHR: 0x5a5a5a5a [hung!] */
			       tmp->ring->vma->size);

			ce[n] = tmp;
		}
		GEM_BUG_ON(!ce[1]->ring->size);
		intel_ring_reset(ce[1]->ring, ce[1]->ring->size / 2);
		__execlists_update_reg_state(ce[1], engine, ce[1]->ring->head);

		rq[0] = igt_spinner_create_request(&spin, ce[0], MI_ARB_CHECK);
		if (IS_ERR(rq[0])) {
			err = PTR_ERR(rq[0]);
			goto err_ce;
		}

		i915_request_get(rq[0]);
		i915_request_add(rq[0]);
		GEM_BUG_ON(rq[0]->postfix > ce[1]->ring->emit);

		if (!igt_wait_for_spinner(&spin, rq[0])) {
			i915_request_put(rq[0]);
			goto err_ce;
		}

		rq[1] = i915_request_create(ce[1]);
		if (IS_ERR(rq[1])) {
			err = PTR_ERR(rq[1]);
			i915_request_put(rq[0]);
			goto err_ce;
		}

		if (!prio) {
			/*
			 * Ensure we do the switch to ce[1] on completion.
			 *
			 * rq[0] is already submitted, so this should reduce
			 * to a no-op (a wait on a request on the same engine
			 * uses the submit fence, not the completion fence),
			 * but it will install a dependency on rq[1] for rq[0]
			 * that will prevent the pair being reordered by
			 * timeslicing.
			 */
			i915_request_await_dma_fence(rq[1], &rq[0]->fence);
		}

		i915_request_get(rq[1]);
		i915_request_add(rq[1]);
		GEM_BUG_ON(rq[1]->postfix <= rq[0]->postfix);
		i915_request_put(rq[0]);

		if (prio) {
			struct i915_sched_attr attr = {
				.priority = prio,
			};

			/* Alternatively preempt the spinner with ce[1] */
			engine->schedule(rq[1], &attr);
		}

		/* And switch back to ce[0] for good measure */
		rq[0] = i915_request_create(ce[0]);
		if (IS_ERR(rq[0])) {
			err = PTR_ERR(rq[0]);
			i915_request_put(rq[1]);
			goto err_ce;
		}

		i915_request_await_dma_fence(rq[0], &rq[1]->fence);
		i915_request_get(rq[0]);
		i915_request_add(rq[0]);
		GEM_BUG_ON(rq[0]->postfix > rq[1]->postfix);
		i915_request_put(rq[1]);
		i915_request_put(rq[0]);

err_ce:
		tasklet_kill(&engine->execlists.tasklet); /* flush submission */
		igt_spinner_end(&spin);
		for (n = 0; n < ARRAY_SIZE(ce); n++) {
			if (IS_ERR_OR_NULL(ce[n]))
				break;

			intel_context_unpin(ce[n]);
			intel_context_put(ce[n]);
		}

		engine_heartbeat_enable(engine, saved);
		if (igt_live_test_end(&t))
			err = -EIO;
		if (err)
			break;
	}

	igt_spinner_fini(&spin);
	return err;
}

static int live_unlite_switch(void *arg)
{
	return live_unlite_restore(arg, 0);
}

static int live_unlite_preempt(void *arg)
{
	return live_unlite_restore(arg, I915_USER_PRIORITY(I915_PRIORITY_MAX));
}

static int live_pin_rewind(void *arg)
{
	struct intel_gt *gt = arg;
	struct intel_engine_cs *engine;
	enum intel_engine_id id;
	int err = 0;

	/*
	 * We have to be careful not to trust intel_ring too much, for example
	 * ring->head is updated upon retire which is out of sync with pinning
	 * the context. Thus we cannot use ring->head to set CTX_RING_HEAD,
	 * or else we risk writing an older, stale value.
	 *
	 * To simulate this, let's apply a bit of deliberate sabotague.
	 */

	for_each_engine(engine, gt, id) {
		struct intel_context *ce;
		struct i915_request *rq;
		struct intel_ring *ring;
		struct igt_live_test t;

		if (igt_live_test_begin(&t, gt->i915, __func__, engine->name)) {
			err = -EIO;
			break;
		}

		ce = intel_context_create(engine);
		if (IS_ERR(ce)) {
			err = PTR_ERR(ce);
			break;
		}

		err = intel_context_pin(ce);
		if (err) {
			intel_context_put(ce);
			break;
		}

		/* Keep the context awake while we play games */
		err = i915_active_acquire(&ce->active);
		if (err) {
			intel_context_unpin(ce);
			intel_context_put(ce);
			break;
		}
		ring = ce->ring;

		/* Poison the ring, and offset the next request from HEAD */
		memset32(ring->vaddr, STACK_MAGIC, ring->size / sizeof(u32));
		ring->emit = ring->size / 2;
		ring->tail = ring->emit;
		GEM_BUG_ON(ring->head);

		intel_context_unpin(ce);

		/* Submit a simple nop request */
		GEM_BUG_ON(intel_context_is_pinned(ce));
		rq = intel_context_create_request(ce);
		i915_active_release(&ce->active); /* e.g. async retire */
		intel_context_put(ce);
		if (IS_ERR(rq)) {
			err = PTR_ERR(rq);
			break;
		}
		GEM_BUG_ON(!rq->head);
		i915_request_add(rq);

		/* Expect not to hang! */
		if (igt_live_test_end(&t)) {
			err = -EIO;
			break;
		}
	}

	return err;
}

static int live_hold_reset(void *arg)
{
	struct intel_gt *gt = arg;
	struct intel_engine_cs *engine;
	enum intel_engine_id id;
	struct igt_spinner spin;
	int err = 0;

	/*
	 * In order to support offline error capture for fast preempt reset,
	 * we need to decouple the guilty request and ensure that it and its
	 * descendents are not executed while the capture is in progress.
	 */

	if (!intel_has_reset_engine(gt))
		return 0;

	if (igt_spinner_init(&spin, gt))
		return -ENOMEM;

	for_each_engine(engine, gt, id) {
		struct intel_context *ce;
		unsigned long heartbeat;
		struct i915_request *rq;

		ce = intel_context_create(engine);
		if (IS_ERR(ce)) {
			err = PTR_ERR(ce);
			break;
		}

		engine_heartbeat_disable(engine, &heartbeat);

		rq = igt_spinner_create_request(&spin, ce, MI_ARB_CHECK);
		if (IS_ERR(rq)) {
			err = PTR_ERR(rq);
			goto out;
		}
		i915_request_add(rq);

		if (!igt_wait_for_spinner(&spin, rq)) {
			intel_gt_set_wedged(gt);
			err = -ETIME;
			goto out;
		}

		/* We have our request executing, now remove it and reset */

		if (test_and_set_bit(I915_RESET_ENGINE + id,
				     &gt->reset.flags)) {
			intel_gt_set_wedged(gt);
			err = -EBUSY;
			goto out;
		}
		tasklet_disable(&engine->execlists.tasklet);

		engine->execlists.tasklet.func(engine->execlists.tasklet.data);
		GEM_BUG_ON(execlists_active(&engine->execlists) != rq);

		i915_request_get(rq);
		execlists_hold(engine, rq);
		GEM_BUG_ON(!i915_request_on_hold(rq));

		intel_engine_reset(engine, NULL);
		GEM_BUG_ON(rq->fence.error != -EIO);

		tasklet_enable(&engine->execlists.tasklet);
		clear_and_wake_up_bit(I915_RESET_ENGINE + id,
				      &gt->reset.flags);

		/* Check that we do not resubmit the held request */
		if (!i915_request_wait(rq, 0, HZ / 5)) {
			pr_err("%s: on hold request completed!\n",
			       engine->name);
			i915_request_put(rq);
			err = -EIO;
			goto out;
		}
		GEM_BUG_ON(!i915_request_on_hold(rq));

		/* But is resubmitted on release */
		execlists_unhold(engine, rq);
		if (i915_request_wait(rq, 0, HZ / 5) < 0) {
			pr_err("%s: held request did not complete!\n",
			       engine->name);
			intel_gt_set_wedged(gt);
			err = -ETIME;
		}
		i915_request_put(rq);

out:
		engine_heartbeat_enable(engine, heartbeat);
		intel_context_put(ce);
		if (err)
			break;
	}

	igt_spinner_fini(&spin);
	return err;
}

static const char *error_repr(int err)
{
	return err ? "bad" : "good";
}

static int live_error_interrupt(void *arg)
{
	static const struct error_phase {
		enum { GOOD = 0, BAD = -EIO } error[2];
	} phases[] = {
		{ { BAD,  GOOD } },
		{ { BAD,  BAD  } },
		{ { BAD,  GOOD } },
		{ { GOOD, GOOD } }, /* sentinel */
	};
	struct intel_gt *gt = arg;
	struct intel_engine_cs *engine;
	enum intel_engine_id id;

	/*
	 * We hook up the CS_MASTER_ERROR_INTERRUPT to have forewarning
	 * of invalid commands in user batches that will cause a GPU hang.
	 * This is a faster mechanism than using hangcheck/heartbeats, but
	 * only detects problems the HW knows about -- it will not warn when
	 * we kill the HW!
	 *
	 * To verify our detection and reset, we throw some invalid commands
	 * at the HW and wait for the interrupt.
	 */

	if (!intel_has_reset_engine(gt))
		return 0;

	for_each_engine(engine, gt, id) {
		const struct error_phase *p;
		unsigned long heartbeat;
		int err = 0;

		engine_heartbeat_disable(engine, &heartbeat);

		for (p = phases; p->error[0] != GOOD; p++) {
			struct i915_request *client[ARRAY_SIZE(phases->error)];
			u32 *cs;
			int i;

			memset(client, 0, sizeof(*client));
			for (i = 0; i < ARRAY_SIZE(client); i++) {
				struct intel_context *ce;
				struct i915_request *rq;

				ce = intel_context_create(engine);
				if (IS_ERR(ce)) {
					err = PTR_ERR(ce);
					goto out;
				}

				rq = intel_context_create_request(ce);
				intel_context_put(ce);
				if (IS_ERR(rq)) {
					err = PTR_ERR(rq);
					goto out;
				}

				if (rq->engine->emit_init_breadcrumb) {
					err = rq->engine->emit_init_breadcrumb(rq);
					if (err) {
						i915_request_add(rq);
						goto out;
					}
				}

				cs = intel_ring_begin(rq, 2);
				if (IS_ERR(cs)) {
					i915_request_add(rq);
					err = PTR_ERR(cs);
					goto out;
				}

				if (p->error[i]) {
					*cs++ = 0xdeadbeef;
					*cs++ = 0xdeadbeef;
				} else {
					*cs++ = MI_NOOP;
					*cs++ = MI_NOOP;
				}

				client[i] = i915_request_get(rq);
				i915_request_add(rq);
			}

			err = wait_for_submit(engine, client[0], HZ / 2);
			if (err) {
				pr_err("%s: first request did not start within time!\n",
				       engine->name);
				err = -ETIME;
				goto out;
			}

			for (i = 0; i < ARRAY_SIZE(client); i++) {
				if (i915_request_wait(client[i], 0, HZ / 5) < 0)
					pr_debug("%s: %s request incomplete!\n",
						 engine->name,
						 error_repr(p->error[i]));

				if (!i915_request_started(client[i])) {
					pr_debug("%s: %s request not stated!\n",
						 engine->name,
						 error_repr(p->error[i]));
					err = -ETIME;
					goto out;
				}

				/* Kick the tasklet to process the error */
				intel_engine_flush_submission(engine);
				if (client[i]->fence.error != p->error[i]) {
					pr_err("%s: %s request completed with wrong error code: %d\n",
					       engine->name,
					       error_repr(p->error[i]),
					       client[i]->fence.error);
					err = -EINVAL;
					goto out;
				}
			}

out:
			for (i = 0; i < ARRAY_SIZE(client); i++)
				if (client[i])
					i915_request_put(client[i]);
			if (err) {
				pr_err("%s: failed at phase[%zd] { %d, %d }\n",
				       engine->name, p - phases,
				       p->error[0], p->error[1]);
				break;
			}
		}

		engine_heartbeat_enable(engine, heartbeat);
		if (err) {
			intel_gt_set_wedged(gt);
			return err;
		}
	}

	return 0;
}

static int
emit_semaphore_chain(struct i915_request *rq, struct i915_vma *vma, int idx)
{
	u32 *cs;

	cs = intel_ring_begin(rq, 10);
	if (IS_ERR(cs))
		return PTR_ERR(cs);

	*cs++ = MI_ARB_ON_OFF | MI_ARB_ENABLE;

	*cs++ = MI_SEMAPHORE_WAIT |
		MI_SEMAPHORE_GLOBAL_GTT |
		MI_SEMAPHORE_POLL |
		MI_SEMAPHORE_SAD_NEQ_SDD;
	*cs++ = 0;
	*cs++ = i915_ggtt_offset(vma) + 4 * idx;
	*cs++ = 0;

	if (idx > 0) {
		*cs++ = MI_STORE_DWORD_IMM_GEN4 | MI_USE_GGTT;
		*cs++ = i915_ggtt_offset(vma) + 4 * (idx - 1);
		*cs++ = 0;
		*cs++ = 1;
	} else {
		*cs++ = MI_NOOP;
		*cs++ = MI_NOOP;
		*cs++ = MI_NOOP;
		*cs++ = MI_NOOP;
	}

	*cs++ = MI_ARB_ON_OFF | MI_ARB_DISABLE;

	intel_ring_advance(rq, cs);
	return 0;
}

static struct i915_request *
semaphore_queue(struct intel_engine_cs *engine, struct i915_vma *vma, int idx)
{
	struct intel_context *ce;
	struct i915_request *rq;
	int err;

	ce = intel_context_create(engine);
	if (IS_ERR(ce))
		return ERR_CAST(ce);

	rq = intel_context_create_request(ce);
	if (IS_ERR(rq))
		goto out_ce;

	err = 0;
	if (rq->engine->emit_init_breadcrumb)
		err = rq->engine->emit_init_breadcrumb(rq);
	if (err == 0)
		err = emit_semaphore_chain(rq, vma, idx);
	if (err == 0)
		i915_request_get(rq);
	i915_request_add(rq);
	if (err)
		rq = ERR_PTR(err);

out_ce:
	intel_context_put(ce);
	return rq;
}

static int
release_queue(struct intel_engine_cs *engine,
	      struct i915_vma *vma,
	      int idx, int prio)
{
	struct i915_sched_attr attr = {
		.priority = prio,
	};
	struct i915_request *rq;
	u32 *cs;

	rq = intel_engine_create_kernel_request(engine);
	if (IS_ERR(rq))
		return PTR_ERR(rq);

	cs = intel_ring_begin(rq, 4);
	if (IS_ERR(cs)) {
		i915_request_add(rq);
		return PTR_ERR(cs);
	}

	*cs++ = MI_STORE_DWORD_IMM_GEN4 | MI_USE_GGTT;
	*cs++ = i915_ggtt_offset(vma) + 4 * (idx - 1);
	*cs++ = 0;
	*cs++ = 1;

	intel_ring_advance(rq, cs);

	i915_request_get(rq);
	i915_request_add(rq);

	local_bh_disable();
	engine->schedule(rq, &attr);
	local_bh_enable(); /* kick tasklet */

	i915_request_put(rq);

	return 0;
}

static int
slice_semaphore_queue(struct intel_engine_cs *outer,
		      struct i915_vma *vma,
		      int count)
{
	struct intel_engine_cs *engine;
	struct i915_request *head;
	enum intel_engine_id id;
	int err, i, n = 0;

	head = semaphore_queue(outer, vma, n++);
	if (IS_ERR(head))
		return PTR_ERR(head);

	for_each_engine(engine, outer->gt, id) {
		for (i = 0; i < count; i++) {
			struct i915_request *rq;

			rq = semaphore_queue(engine, vma, n++);
			if (IS_ERR(rq)) {
				err = PTR_ERR(rq);
				goto out;
			}

			i915_request_put(rq);
		}
	}

	err = release_queue(outer, vma, n, INT_MAX);
	if (err)
		goto out;

	if (i915_request_wait(head, 0,
			      2 * RUNTIME_INFO(outer->i915)->num_engines * (count + 2) * (count + 3)) < 0) {
		pr_err("Failed to slice along semaphore chain of length (%d, %d)!\n",
		       count, n);
		GEM_TRACE_DUMP();
		intel_gt_set_wedged(outer->gt);
		err = -EIO;
	}

out:
	i915_request_put(head);
	return err;
}

static int live_timeslice_preempt(void *arg)
{
	struct intel_gt *gt = arg;
	struct drm_i915_gem_object *obj;
	struct i915_vma *vma;
	void *vaddr;
	int err = 0;
	int count;

	/*
	 * If a request takes too long, we would like to give other users
	 * a fair go on the GPU. In particular, users may create batches
	 * that wait upon external input, where that input may even be
	 * supplied by another GPU job. To avoid blocking forever, we
	 * need to preempt the current task and replace it with another
	 * ready task.
	 */
	if (!IS_ACTIVE(CONFIG_DRM_I915_TIMESLICE_DURATION))
		return 0;

	obj = i915_gem_object_create_internal(gt->i915, PAGE_SIZE);
	if (IS_ERR(obj))
		return PTR_ERR(obj);

	vma = i915_vma_instance(obj, &gt->ggtt->vm, NULL);
	if (IS_ERR(vma)) {
		err = PTR_ERR(vma);
		goto err_obj;
	}

	vaddr = i915_gem_object_pin_map(obj, I915_MAP_WC);
	if (IS_ERR(vaddr)) {
		err = PTR_ERR(vaddr);
		goto err_obj;
	}

	err = i915_vma_pin(vma, 0, 0, PIN_GLOBAL);
	if (err)
		goto err_map;

	err = i915_vma_sync(vma);
	if (err)
		goto err_pin;

	for_each_prime_number_from(count, 1, 16) {
		struct intel_engine_cs *engine;
		enum intel_engine_id id;

		for_each_engine(engine, gt, id) {
			unsigned long saved;

			if (!intel_engine_has_preemption(engine))
				continue;

			memset(vaddr, 0, PAGE_SIZE);

			engine_heartbeat_disable(engine, &saved);
			err = slice_semaphore_queue(engine, vma, count);
			engine_heartbeat_enable(engine, saved);
			if (err)
				goto err_pin;

			if (igt_flush_test(gt->i915)) {
				err = -EIO;
				goto err_pin;
			}
		}
	}

err_pin:
	i915_vma_unpin(vma);
err_map:
	i915_gem_object_unpin_map(obj);
err_obj:
	i915_gem_object_put(obj);
	return err;
}

static struct i915_request *
create_rewinder(struct intel_context *ce,
		struct i915_request *wait,
		void *slot, int idx)
{
	const u32 offset =
		i915_ggtt_offset(ce->engine->status_page.vma) +
		offset_in_page(slot);
	struct i915_request *rq;
	u32 *cs;
	int err;

	rq = intel_context_create_request(ce);
	if (IS_ERR(rq))
		return rq;

	if (wait) {
		err = i915_request_await_dma_fence(rq, &wait->fence);
		if (err)
			goto err;
	}

<<<<<<< HEAD
	cs = intel_ring_begin(rq, 10);
=======
	cs = intel_ring_begin(rq, 14);
>>>>>>> 358c7c61
	if (IS_ERR(cs)) {
		err = PTR_ERR(cs);
		goto err;
	}

	*cs++ = MI_ARB_ON_OFF | MI_ARB_ENABLE;
	*cs++ = MI_NOOP;

	*cs++ = MI_SEMAPHORE_WAIT |
		MI_SEMAPHORE_GLOBAL_GTT |
		MI_SEMAPHORE_POLL |
<<<<<<< HEAD
		MI_SEMAPHORE_SAD_NEQ_SDD;
	*cs++ = 0;
=======
		MI_SEMAPHORE_SAD_GTE_SDD;
	*cs++ = idx;
>>>>>>> 358c7c61
	*cs++ = offset;
	*cs++ = 0;

	*cs++ = MI_STORE_REGISTER_MEM_GEN8 | MI_USE_GGTT;
	*cs++ = i915_mmio_reg_offset(RING_TIMESTAMP(rq->engine->mmio_base));
	*cs++ = offset + idx * sizeof(u32);
	*cs++ = 0;

<<<<<<< HEAD
=======
	*cs++ = MI_STORE_DWORD_IMM_GEN4 | MI_USE_GGTT;
	*cs++ = offset;
	*cs++ = 0;
	*cs++ = idx + 1;

>>>>>>> 358c7c61
	intel_ring_advance(rq, cs);

	rq->sched.attr.priority = I915_PRIORITY_MASK;
	err = 0;
err:
	i915_request_get(rq);
	i915_request_add(rq);
	if (err) {
		i915_request_put(rq);
		return ERR_PTR(err);
	}

	return rq;
}

static int live_timeslice_rewind(void *arg)
{
	struct intel_gt *gt = arg;
	struct intel_engine_cs *engine;
	enum intel_engine_id id;

	/*
	 * The usual presumption on timeslice expiration is that we replace
	 * the active context with another. However, given a chain of
	 * dependencies we may end up with replacing the context with itself,
	 * but only a few of those requests, forcing us to rewind the
	 * RING_TAIL of the original request.
	 */
	if (!IS_ACTIVE(CONFIG_DRM_I915_TIMESLICE_DURATION))
		return 0;

	for_each_engine(engine, gt, id) {
		enum { A1, A2, B1 };
<<<<<<< HEAD
		enum { X = 1, Y, Z };
=======
		enum { X = 1, Z, Y };
>>>>>>> 358c7c61
		struct i915_request *rq[3] = {};
		struct intel_context *ce;
		unsigned long heartbeat;
		unsigned long timeslice;
		int i, err = 0;
		u32 *slot;

		if (!intel_engine_has_timeslices(engine))
			continue;

		/*
		 * A:rq1 -- semaphore wait, timestamp X
		 * A:rq2 -- write timestamp Y
		 *
		 * B:rq1 [await A:rq1] -- write timestamp Z
		 *
		 * Force timeslice, release semaphore.
		 *
		 * Expect execution/evaluation order XZY
		 */

		engine_heartbeat_disable(engine, &heartbeat);
		timeslice = xchg(&engine->props.timeslice_duration_ms, 1);

		slot = memset32(engine->status_page.addr + 1000, 0, 4);

		ce = intel_context_create(engine);
		if (IS_ERR(ce)) {
			err = PTR_ERR(ce);
			goto err;
		}

<<<<<<< HEAD
		rq[0] = create_rewinder(ce, NULL, slot, 1);
=======
		rq[0] = create_rewinder(ce, NULL, slot, X);
>>>>>>> 358c7c61
		if (IS_ERR(rq[0])) {
			intel_context_put(ce);
			goto err;
		}

<<<<<<< HEAD
		rq[1] = create_rewinder(ce, NULL, slot, 2);
=======
		rq[1] = create_rewinder(ce, NULL, slot, Y);
>>>>>>> 358c7c61
		intel_context_put(ce);
		if (IS_ERR(rq[1]))
			goto err;

		err = wait_for_submit(engine, rq[1], HZ / 2);
		if (err) {
			pr_err("%s: failed to submit first context\n",
			       engine->name);
			goto err;
		}

		ce = intel_context_create(engine);
		if (IS_ERR(ce)) {
			err = PTR_ERR(ce);
			goto err;
		}

<<<<<<< HEAD
		rq[2] = create_rewinder(ce, rq[0], slot, 3);
=======
		rq[2] = create_rewinder(ce, rq[0], slot, Z);
>>>>>>> 358c7c61
		intel_context_put(ce);
		if (IS_ERR(rq[2]))
			goto err;

		err = wait_for_submit(engine, rq[2], HZ / 2);
		if (err) {
			pr_err("%s: failed to submit second context\n",
			       engine->name);
			goto err;
		}
		GEM_BUG_ON(!timer_pending(&engine->execlists.timer));

		/* ELSP[] = { { A:rq1, A:rq2 }, { B:rq1 } } */
<<<<<<< HEAD
		GEM_BUG_ON(!i915_request_is_active(rq[A1]));
		GEM_BUG_ON(!i915_request_is_active(rq[A2]));
		GEM_BUG_ON(!i915_request_is_active(rq[B1]));

		/* Wait for the timeslice to kick in */
		del_timer(&engine->execlists.timer);
		tasklet_hi_schedule(&engine->execlists.tasklet);
		intel_engine_flush_submission(engine);

=======
		if (i915_request_is_active(rq[A2])) { /* semaphore yielded! */
			/* Wait for the timeslice to kick in */
			del_timer(&engine->execlists.timer);
			tasklet_hi_schedule(&engine->execlists.tasklet);
			intel_engine_flush_submission(engine);
		}
>>>>>>> 358c7c61
		/* -> ELSP[] = { { A:rq1 }, { B:rq1 } } */
		GEM_BUG_ON(!i915_request_is_active(rq[A1]));
		GEM_BUG_ON(!i915_request_is_active(rq[B1]));
		GEM_BUG_ON(i915_request_is_active(rq[A2]));

		/* Release the hounds! */
		slot[0] = 1;
		wmb(); /* "pairs" with GPU; paranoid kick of internal CPU$ */

		for (i = 1; i <= 3; i++) {
			unsigned long timeout = jiffies + HZ / 2;

			while (!READ_ONCE(slot[i]) &&
			       time_before(jiffies, timeout))
				;

			if (!time_before(jiffies, timeout)) {
				pr_err("%s: rq[%d] timed out\n",
				       engine->name, i - 1);
				err = -ETIME;
				goto err;
			}

			pr_debug("%s: slot[%d]:%x\n", engine->name, i, slot[i]);
		}

		/* XZY: XZ < XY */
		if (slot[Z] - slot[X] >= slot[Y] - slot[X]) {
			pr_err("%s: timeslicing did not run context B [%u] before A [%u]!\n",
			       engine->name,
			       slot[Z] - slot[X],
			       slot[Y] - slot[X]);
			err = -EINVAL;
		}

err:
		memset32(&slot[0], -1, 4);
		wmb();

		engine->props.timeslice_duration_ms = timeslice;
		engine_heartbeat_enable(engine, heartbeat);
		for (i = 0; i < 3; i++)
			i915_request_put(rq[i]);
		if (igt_flush_test(gt->i915))
			err = -EIO;
		if (err)
			return err;
	}

	return 0;
}

static struct i915_request *nop_request(struct intel_engine_cs *engine)
{
	struct i915_request *rq;

	rq = intel_engine_create_kernel_request(engine);
	if (IS_ERR(rq))
		return rq;

	i915_request_get(rq);
	i915_request_add(rq);

	return rq;
}

static long timeslice_threshold(const struct intel_engine_cs *engine)
{
	return 2 * msecs_to_jiffies_timeout(timeslice(engine)) + 1;
}

static int live_timeslice_queue(void *arg)
{
	struct intel_gt *gt = arg;
	struct drm_i915_gem_object *obj;
	struct intel_engine_cs *engine;
	enum intel_engine_id id;
	struct i915_vma *vma;
	void *vaddr;
	int err = 0;

	/*
	 * Make sure that even if ELSP[0] and ELSP[1] are filled with
	 * timeslicing between them disabled, we *do* enable timeslicing
	 * if the queue demands it. (Normally, we do not submit if
	 * ELSP[1] is already occupied, so must rely on timeslicing to
	 * eject ELSP[0] in favour of the queue.)
	 */
	if (!IS_ACTIVE(CONFIG_DRM_I915_TIMESLICE_DURATION))
		return 0;

	obj = i915_gem_object_create_internal(gt->i915, PAGE_SIZE);
	if (IS_ERR(obj))
		return PTR_ERR(obj);

	vma = i915_vma_instance(obj, &gt->ggtt->vm, NULL);
	if (IS_ERR(vma)) {
		err = PTR_ERR(vma);
		goto err_obj;
	}

	vaddr = i915_gem_object_pin_map(obj, I915_MAP_WC);
	if (IS_ERR(vaddr)) {
		err = PTR_ERR(vaddr);
		goto err_obj;
	}

	err = i915_vma_pin(vma, 0, 0, PIN_GLOBAL);
	if (err)
		goto err_map;

	err = i915_vma_sync(vma);
	if (err)
		goto err_pin;

	for_each_engine(engine, gt, id) {
		struct i915_sched_attr attr = {
			.priority = I915_USER_PRIORITY(I915_PRIORITY_MAX),
		};
		struct i915_request *rq, *nop;
		unsigned long saved;

		if (!intel_engine_has_preemption(engine))
			continue;

		engine_heartbeat_disable(engine, &saved);
		memset(vaddr, 0, PAGE_SIZE);

		/* ELSP[0]: semaphore wait */
		rq = semaphore_queue(engine, vma, 0);
		if (IS_ERR(rq)) {
			err = PTR_ERR(rq);
			goto err_heartbeat;
		}
		engine->schedule(rq, &attr);
		err = wait_for_submit(engine, rq, HZ / 2);
		if (err) {
			pr_err("%s: Timed out trying to submit semaphores\n",
			       engine->name);
			goto err_rq;
		}

		/* ELSP[1]: nop request */
		nop = nop_request(engine);
		if (IS_ERR(nop)) {
			err = PTR_ERR(nop);
			goto err_rq;
		}
		err = wait_for_submit(engine, nop, HZ / 2);
		i915_request_put(nop);
		if (err) {
			pr_err("%s: Timed out trying to submit nop\n",
			       engine->name);
			goto err_rq;
		}

		GEM_BUG_ON(i915_request_completed(rq));
		GEM_BUG_ON(execlists_active(&engine->execlists) != rq);

		/* Queue: semaphore signal, matching priority as semaphore */
		err = release_queue(engine, vma, 1, effective_prio(rq));
		if (err)
			goto err_rq;

		intel_engine_flush_submission(engine);
		if (!READ_ONCE(engine->execlists.timer.expires) &&
		    !i915_request_completed(rq)) {
			struct drm_printer p =
				drm_info_printer(gt->i915->drm.dev);

			GEM_TRACE_ERR("%s: Failed to enable timeslicing!\n",
				      engine->name);
			intel_engine_dump(engine, &p,
					  "%s\n", engine->name);
			GEM_TRACE_DUMP();

			memset(vaddr, 0xff, PAGE_SIZE);
			err = -EINVAL;
		}

		/* Timeslice every jiffy, so within 2 we should signal */
		if (i915_request_wait(rq, 0, timeslice_threshold(engine)) < 0) {
			struct drm_printer p =
				drm_info_printer(gt->i915->drm.dev);

			pr_err("%s: Failed to timeslice into queue\n",
			       engine->name);
			intel_engine_dump(engine, &p,
					  "%s\n", engine->name);

			memset(vaddr, 0xff, PAGE_SIZE);
			err = -EIO;
		}
err_rq:
		i915_request_put(rq);
err_heartbeat:
		engine_heartbeat_enable(engine, saved);
		if (err)
			break;
	}

err_pin:
	i915_vma_unpin(vma);
err_map:
	i915_gem_object_unpin_map(obj);
err_obj:
	i915_gem_object_put(obj);
	return err;
}

static int live_busywait_preempt(void *arg)
{
	struct intel_gt *gt = arg;
	struct i915_gem_context *ctx_hi, *ctx_lo;
	struct intel_engine_cs *engine;
	struct drm_i915_gem_object *obj;
	struct i915_vma *vma;
	enum intel_engine_id id;
	int err = -ENOMEM;
	u32 *map;

	/*
	 * Verify that even without HAS_LOGICAL_RING_PREEMPTION, we can
	 * preempt the busywaits used to synchronise between rings.
	 */

	ctx_hi = kernel_context(gt->i915);
	if (!ctx_hi)
		return -ENOMEM;
	ctx_hi->sched.priority =
		I915_USER_PRIORITY(I915_CONTEXT_MAX_USER_PRIORITY);

	ctx_lo = kernel_context(gt->i915);
	if (!ctx_lo)
		goto err_ctx_hi;
	ctx_lo->sched.priority =
		I915_USER_PRIORITY(I915_CONTEXT_MIN_USER_PRIORITY);

	obj = i915_gem_object_create_internal(gt->i915, PAGE_SIZE);
	if (IS_ERR(obj)) {
		err = PTR_ERR(obj);
		goto err_ctx_lo;
	}

	map = i915_gem_object_pin_map(obj, I915_MAP_WC);
	if (IS_ERR(map)) {
		err = PTR_ERR(map);
		goto err_obj;
	}

	vma = i915_vma_instance(obj, &gt->ggtt->vm, NULL);
	if (IS_ERR(vma)) {
		err = PTR_ERR(vma);
		goto err_map;
	}

	err = i915_vma_pin(vma, 0, 0, PIN_GLOBAL);
	if (err)
		goto err_map;

	err = i915_vma_sync(vma);
	if (err)
		goto err_vma;

	for_each_engine(engine, gt, id) {
		struct i915_request *lo, *hi;
		struct igt_live_test t;
		u32 *cs;

		if (!intel_engine_has_preemption(engine))
			continue;

		if (!intel_engine_can_store_dword(engine))
			continue;

		if (igt_live_test_begin(&t, gt->i915, __func__, engine->name)) {
			err = -EIO;
			goto err_vma;
		}

		/*
		 * We create two requests. The low priority request
		 * busywaits on a semaphore (inside the ringbuffer where
		 * is should be preemptible) and the high priority requests
		 * uses a MI_STORE_DWORD_IMM to update the semaphore value
		 * allowing the first request to complete. If preemption
		 * fails, we hang instead.
		 */

		lo = igt_request_alloc(ctx_lo, engine);
		if (IS_ERR(lo)) {
			err = PTR_ERR(lo);
			goto err_vma;
		}

		cs = intel_ring_begin(lo, 8);
		if (IS_ERR(cs)) {
			err = PTR_ERR(cs);
			i915_request_add(lo);
			goto err_vma;
		}

		*cs++ = MI_STORE_DWORD_IMM_GEN4 | MI_USE_GGTT;
		*cs++ = i915_ggtt_offset(vma);
		*cs++ = 0;
		*cs++ = 1;

		/* XXX Do we need a flush + invalidate here? */

		*cs++ = MI_SEMAPHORE_WAIT |
			MI_SEMAPHORE_GLOBAL_GTT |
			MI_SEMAPHORE_POLL |
			MI_SEMAPHORE_SAD_EQ_SDD;
		*cs++ = 0;
		*cs++ = i915_ggtt_offset(vma);
		*cs++ = 0;

		intel_ring_advance(lo, cs);

		i915_request_get(lo);
		i915_request_add(lo);

		if (wait_for(READ_ONCE(*map), 10)) {
			i915_request_put(lo);
			err = -ETIMEDOUT;
			goto err_vma;
		}

		/* Low priority request should be busywaiting now */
		if (i915_request_wait(lo, 0, 1) != -ETIME) {
			i915_request_put(lo);
			pr_err("%s: Busywaiting request did not!\n",
			       engine->name);
			err = -EIO;
			goto err_vma;
		}

		hi = igt_request_alloc(ctx_hi, engine);
		if (IS_ERR(hi)) {
			err = PTR_ERR(hi);
			i915_request_put(lo);
			goto err_vma;
		}

		cs = intel_ring_begin(hi, 4);
		if (IS_ERR(cs)) {
			err = PTR_ERR(cs);
			i915_request_add(hi);
			i915_request_put(lo);
			goto err_vma;
		}

		*cs++ = MI_STORE_DWORD_IMM_GEN4 | MI_USE_GGTT;
		*cs++ = i915_ggtt_offset(vma);
		*cs++ = 0;
		*cs++ = 0;

		intel_ring_advance(hi, cs);
		i915_request_add(hi);

		if (i915_request_wait(lo, 0, HZ / 5) < 0) {
			struct drm_printer p = drm_info_printer(gt->i915->drm.dev);

			pr_err("%s: Failed to preempt semaphore busywait!\n",
			       engine->name);

			intel_engine_dump(engine, &p, "%s\n", engine->name);
			GEM_TRACE_DUMP();

			i915_request_put(lo);
			intel_gt_set_wedged(gt);
			err = -EIO;
			goto err_vma;
		}
		GEM_BUG_ON(READ_ONCE(*map));
		i915_request_put(lo);

		if (igt_live_test_end(&t)) {
			err = -EIO;
			goto err_vma;
		}
	}

	err = 0;
err_vma:
	i915_vma_unpin(vma);
err_map:
	i915_gem_object_unpin_map(obj);
err_obj:
	i915_gem_object_put(obj);
err_ctx_lo:
	kernel_context_close(ctx_lo);
err_ctx_hi:
	kernel_context_close(ctx_hi);
	return err;
}

static struct i915_request *
spinner_create_request(struct igt_spinner *spin,
		       struct i915_gem_context *ctx,
		       struct intel_engine_cs *engine,
		       u32 arb)
{
	struct intel_context *ce;
	struct i915_request *rq;

	ce = i915_gem_context_get_engine(ctx, engine->legacy_idx);
	if (IS_ERR(ce))
		return ERR_CAST(ce);

	rq = igt_spinner_create_request(spin, ce, arb);
	intel_context_put(ce);
	return rq;
}

static int live_preempt(void *arg)
{
	struct intel_gt *gt = arg;
	struct i915_gem_context *ctx_hi, *ctx_lo;
	struct igt_spinner spin_hi, spin_lo;
	struct intel_engine_cs *engine;
	enum intel_engine_id id;
	int err = -ENOMEM;

	if (!HAS_LOGICAL_RING_PREEMPTION(gt->i915))
		return 0;

	if (!(gt->i915->caps.scheduler & I915_SCHEDULER_CAP_PREEMPTION))
		pr_err("Logical preemption supported, but not exposed\n");

	if (igt_spinner_init(&spin_hi, gt))
		return -ENOMEM;

	if (igt_spinner_init(&spin_lo, gt))
		goto err_spin_hi;

	ctx_hi = kernel_context(gt->i915);
	if (!ctx_hi)
		goto err_spin_lo;
	ctx_hi->sched.priority =
		I915_USER_PRIORITY(I915_CONTEXT_MAX_USER_PRIORITY);

	ctx_lo = kernel_context(gt->i915);
	if (!ctx_lo)
		goto err_ctx_hi;
	ctx_lo->sched.priority =
		I915_USER_PRIORITY(I915_CONTEXT_MIN_USER_PRIORITY);

	for_each_engine(engine, gt, id) {
		struct igt_live_test t;
		struct i915_request *rq;

		if (!intel_engine_has_preemption(engine))
			continue;

		if (igt_live_test_begin(&t, gt->i915, __func__, engine->name)) {
			err = -EIO;
			goto err_ctx_lo;
		}

		rq = spinner_create_request(&spin_lo, ctx_lo, engine,
					    MI_ARB_CHECK);
		if (IS_ERR(rq)) {
			err = PTR_ERR(rq);
			goto err_ctx_lo;
		}

		i915_request_add(rq);
		if (!igt_wait_for_spinner(&spin_lo, rq)) {
			GEM_TRACE("lo spinner failed to start\n");
			GEM_TRACE_DUMP();
			intel_gt_set_wedged(gt);
			err = -EIO;
			goto err_ctx_lo;
		}

		rq = spinner_create_request(&spin_hi, ctx_hi, engine,
					    MI_ARB_CHECK);
		if (IS_ERR(rq)) {
			igt_spinner_end(&spin_lo);
			err = PTR_ERR(rq);
			goto err_ctx_lo;
		}

		i915_request_add(rq);
		if (!igt_wait_for_spinner(&spin_hi, rq)) {
			GEM_TRACE("hi spinner failed to start\n");
			GEM_TRACE_DUMP();
			intel_gt_set_wedged(gt);
			err = -EIO;
			goto err_ctx_lo;
		}

		igt_spinner_end(&spin_hi);
		igt_spinner_end(&spin_lo);

		if (igt_live_test_end(&t)) {
			err = -EIO;
			goto err_ctx_lo;
		}
	}

	err = 0;
err_ctx_lo:
	kernel_context_close(ctx_lo);
err_ctx_hi:
	kernel_context_close(ctx_hi);
err_spin_lo:
	igt_spinner_fini(&spin_lo);
err_spin_hi:
	igt_spinner_fini(&spin_hi);
	return err;
}

static int live_late_preempt(void *arg)
{
	struct intel_gt *gt = arg;
	struct i915_gem_context *ctx_hi, *ctx_lo;
	struct igt_spinner spin_hi, spin_lo;
	struct intel_engine_cs *engine;
	struct i915_sched_attr attr = {};
	enum intel_engine_id id;
	int err = -ENOMEM;

	if (!HAS_LOGICAL_RING_PREEMPTION(gt->i915))
		return 0;

	if (igt_spinner_init(&spin_hi, gt))
		return -ENOMEM;

	if (igt_spinner_init(&spin_lo, gt))
		goto err_spin_hi;

	ctx_hi = kernel_context(gt->i915);
	if (!ctx_hi)
		goto err_spin_lo;

	ctx_lo = kernel_context(gt->i915);
	if (!ctx_lo)
		goto err_ctx_hi;

	/* Make sure ctx_lo stays before ctx_hi until we trigger preemption. */
	ctx_lo->sched.priority = I915_USER_PRIORITY(1);

	for_each_engine(engine, gt, id) {
		struct igt_live_test t;
		struct i915_request *rq;

		if (!intel_engine_has_preemption(engine))
			continue;

		if (igt_live_test_begin(&t, gt->i915, __func__, engine->name)) {
			err = -EIO;
			goto err_ctx_lo;
		}

		rq = spinner_create_request(&spin_lo, ctx_lo, engine,
					    MI_ARB_CHECK);
		if (IS_ERR(rq)) {
			err = PTR_ERR(rq);
			goto err_ctx_lo;
		}

		i915_request_add(rq);
		if (!igt_wait_for_spinner(&spin_lo, rq)) {
			pr_err("First context failed to start\n");
			goto err_wedged;
		}

		rq = spinner_create_request(&spin_hi, ctx_hi, engine,
					    MI_NOOP);
		if (IS_ERR(rq)) {
			igt_spinner_end(&spin_lo);
			err = PTR_ERR(rq);
			goto err_ctx_lo;
		}

		i915_request_add(rq);
		if (igt_wait_for_spinner(&spin_hi, rq)) {
			pr_err("Second context overtook first?\n");
			goto err_wedged;
		}

		attr.priority = I915_USER_PRIORITY(I915_PRIORITY_MAX);
		engine->schedule(rq, &attr);

		if (!igt_wait_for_spinner(&spin_hi, rq)) {
			pr_err("High priority context failed to preempt the low priority context\n");
			GEM_TRACE_DUMP();
			goto err_wedged;
		}

		igt_spinner_end(&spin_hi);
		igt_spinner_end(&spin_lo);

		if (igt_live_test_end(&t)) {
			err = -EIO;
			goto err_ctx_lo;
		}
	}

	err = 0;
err_ctx_lo:
	kernel_context_close(ctx_lo);
err_ctx_hi:
	kernel_context_close(ctx_hi);
err_spin_lo:
	igt_spinner_fini(&spin_lo);
err_spin_hi:
	igt_spinner_fini(&spin_hi);
	return err;

err_wedged:
	igt_spinner_end(&spin_hi);
	igt_spinner_end(&spin_lo);
	intel_gt_set_wedged(gt);
	err = -EIO;
	goto err_ctx_lo;
}

struct preempt_client {
	struct igt_spinner spin;
	struct i915_gem_context *ctx;
};

static int preempt_client_init(struct intel_gt *gt, struct preempt_client *c)
{
	c->ctx = kernel_context(gt->i915);
	if (!c->ctx)
		return -ENOMEM;

	if (igt_spinner_init(&c->spin, gt))
		goto err_ctx;

	return 0;

err_ctx:
	kernel_context_close(c->ctx);
	return -ENOMEM;
}

static void preempt_client_fini(struct preempt_client *c)
{
	igt_spinner_fini(&c->spin);
	kernel_context_close(c->ctx);
}

static int live_nopreempt(void *arg)
{
	struct intel_gt *gt = arg;
	struct intel_engine_cs *engine;
	struct preempt_client a, b;
	enum intel_engine_id id;
	int err = -ENOMEM;

	/*
	 * Verify that we can disable preemption for an individual request
	 * that may be being observed and not want to be interrupted.
	 */

	if (!HAS_LOGICAL_RING_PREEMPTION(gt->i915))
		return 0;

	if (preempt_client_init(gt, &a))
		return -ENOMEM;
	if (preempt_client_init(gt, &b))
		goto err_client_a;
	b.ctx->sched.priority = I915_USER_PRIORITY(I915_PRIORITY_MAX);

	for_each_engine(engine, gt, id) {
		struct i915_request *rq_a, *rq_b;

		if (!intel_engine_has_preemption(engine))
			continue;

		engine->execlists.preempt_hang.count = 0;

		rq_a = spinner_create_request(&a.spin,
					      a.ctx, engine,
					      MI_ARB_CHECK);
		if (IS_ERR(rq_a)) {
			err = PTR_ERR(rq_a);
			goto err_client_b;
		}

		/* Low priority client, but unpreemptable! */
		__set_bit(I915_FENCE_FLAG_NOPREEMPT, &rq_a->fence.flags);

		i915_request_add(rq_a);
		if (!igt_wait_for_spinner(&a.spin, rq_a)) {
			pr_err("First client failed to start\n");
			goto err_wedged;
		}

		rq_b = spinner_create_request(&b.spin,
					      b.ctx, engine,
					      MI_ARB_CHECK);
		if (IS_ERR(rq_b)) {
			err = PTR_ERR(rq_b);
			goto err_client_b;
		}

		i915_request_add(rq_b);

		/* B is much more important than A! (But A is unpreemptable.) */
		GEM_BUG_ON(rq_prio(rq_b) <= rq_prio(rq_a));

		/* Wait long enough for preemption and timeslicing */
		if (igt_wait_for_spinner(&b.spin, rq_b)) {
			pr_err("Second client started too early!\n");
			goto err_wedged;
		}

		igt_spinner_end(&a.spin);

		if (!igt_wait_for_spinner(&b.spin, rq_b)) {
			pr_err("Second client failed to start\n");
			goto err_wedged;
		}

		igt_spinner_end(&b.spin);

		if (engine->execlists.preempt_hang.count) {
			pr_err("Preemption recorded x%d; should have been suppressed!\n",
			       engine->execlists.preempt_hang.count);
			err = -EINVAL;
			goto err_wedged;
		}

		if (igt_flush_test(gt->i915))
			goto err_wedged;
	}

	err = 0;
err_client_b:
	preempt_client_fini(&b);
err_client_a:
	preempt_client_fini(&a);
	return err;

err_wedged:
	igt_spinner_end(&b.spin);
	igt_spinner_end(&a.spin);
	intel_gt_set_wedged(gt);
	err = -EIO;
	goto err_client_b;
}

struct live_preempt_cancel {
	struct intel_engine_cs *engine;
	struct preempt_client a, b;
};

static int __cancel_active0(struct live_preempt_cancel *arg)
{
	struct i915_request *rq;
	struct igt_live_test t;
	int err;

	/* Preempt cancel of ELSP0 */
	GEM_TRACE("%s(%s)\n", __func__, arg->engine->name);
	if (igt_live_test_begin(&t, arg->engine->i915,
				__func__, arg->engine->name))
		return -EIO;

	rq = spinner_create_request(&arg->a.spin,
				    arg->a.ctx, arg->engine,
				    MI_ARB_CHECK);
	if (IS_ERR(rq))
		return PTR_ERR(rq);

	clear_bit(CONTEXT_BANNED, &rq->context->flags);
	i915_request_get(rq);
	i915_request_add(rq);
	if (!igt_wait_for_spinner(&arg->a.spin, rq)) {
		err = -EIO;
		goto out;
	}

	intel_context_set_banned(rq->context);
	err = intel_engine_pulse(arg->engine);
	if (err)
		goto out;

	err = wait_for_reset(arg->engine, rq, HZ / 2);
	if (err) {
		pr_err("Cancelled inflight0 request did not reset\n");
		goto out;
	}

out:
	i915_request_put(rq);
	if (igt_live_test_end(&t))
		err = -EIO;
	return err;
}

static int __cancel_active1(struct live_preempt_cancel *arg)
{
	struct i915_request *rq[2] = {};
	struct igt_live_test t;
	int err;

	/* Preempt cancel of ELSP1 */
	GEM_TRACE("%s(%s)\n", __func__, arg->engine->name);
	if (igt_live_test_begin(&t, arg->engine->i915,
				__func__, arg->engine->name))
		return -EIO;

	rq[0] = spinner_create_request(&arg->a.spin,
				       arg->a.ctx, arg->engine,
				       MI_NOOP); /* no preemption */
	if (IS_ERR(rq[0]))
		return PTR_ERR(rq[0]);

	clear_bit(CONTEXT_BANNED, &rq[0]->context->flags);
	i915_request_get(rq[0]);
	i915_request_add(rq[0]);
	if (!igt_wait_for_spinner(&arg->a.spin, rq[0])) {
		err = -EIO;
		goto out;
	}

	rq[1] = spinner_create_request(&arg->b.spin,
				       arg->b.ctx, arg->engine,
				       MI_ARB_CHECK);
	if (IS_ERR(rq[1])) {
		err = PTR_ERR(rq[1]);
		goto out;
	}

	clear_bit(CONTEXT_BANNED, &rq[1]->context->flags);
	i915_request_get(rq[1]);
	err = i915_request_await_dma_fence(rq[1], &rq[0]->fence);
	i915_request_add(rq[1]);
	if (err)
		goto out;

	intel_context_set_banned(rq[1]->context);
	err = intel_engine_pulse(arg->engine);
	if (err)
		goto out;

	igt_spinner_end(&arg->a.spin);
	err = wait_for_reset(arg->engine, rq[1], HZ / 2);
	if (err)
		goto out;

	if (rq[0]->fence.error != 0) {
		pr_err("Normal inflight0 request did not complete\n");
		err = -EINVAL;
		goto out;
	}

	if (rq[1]->fence.error != -EIO) {
		pr_err("Cancelled inflight1 request did not report -EIO\n");
		err = -EINVAL;
		goto out;
	}

out:
	i915_request_put(rq[1]);
	i915_request_put(rq[0]);
	if (igt_live_test_end(&t))
		err = -EIO;
	return err;
}

static int __cancel_queued(struct live_preempt_cancel *arg)
{
	struct i915_request *rq[3] = {};
	struct igt_live_test t;
	int err;

	/* Full ELSP and one in the wings */
	GEM_TRACE("%s(%s)\n", __func__, arg->engine->name);
	if (igt_live_test_begin(&t, arg->engine->i915,
				__func__, arg->engine->name))
		return -EIO;

	rq[0] = spinner_create_request(&arg->a.spin,
				       arg->a.ctx, arg->engine,
				       MI_ARB_CHECK);
	if (IS_ERR(rq[0]))
		return PTR_ERR(rq[0]);

	clear_bit(CONTEXT_BANNED, &rq[0]->context->flags);
	i915_request_get(rq[0]);
	i915_request_add(rq[0]);
	if (!igt_wait_for_spinner(&arg->a.spin, rq[0])) {
		err = -EIO;
		goto out;
	}

	rq[1] = igt_request_alloc(arg->b.ctx, arg->engine);
	if (IS_ERR(rq[1])) {
		err = PTR_ERR(rq[1]);
		goto out;
	}

	clear_bit(CONTEXT_BANNED, &rq[1]->context->flags);
	i915_request_get(rq[1]);
	err = i915_request_await_dma_fence(rq[1], &rq[0]->fence);
	i915_request_add(rq[1]);
	if (err)
		goto out;

	rq[2] = spinner_create_request(&arg->b.spin,
				       arg->a.ctx, arg->engine,
				       MI_ARB_CHECK);
	if (IS_ERR(rq[2])) {
		err = PTR_ERR(rq[2]);
		goto out;
	}

	i915_request_get(rq[2]);
	err = i915_request_await_dma_fence(rq[2], &rq[1]->fence);
	i915_request_add(rq[2]);
	if (err)
		goto out;

	intel_context_set_banned(rq[2]->context);
	err = intel_engine_pulse(arg->engine);
	if (err)
		goto out;

	err = wait_for_reset(arg->engine, rq[2], HZ / 2);
	if (err)
		goto out;

	if (rq[0]->fence.error != -EIO) {
		pr_err("Cancelled inflight0 request did not report -EIO\n");
		err = -EINVAL;
		goto out;
	}

	if (rq[1]->fence.error != 0) {
		pr_err("Normal inflight1 request did not complete\n");
		err = -EINVAL;
		goto out;
	}

	if (rq[2]->fence.error != -EIO) {
		pr_err("Cancelled queued request did not report -EIO\n");
		err = -EINVAL;
		goto out;
	}

out:
	i915_request_put(rq[2]);
	i915_request_put(rq[1]);
	i915_request_put(rq[0]);
	if (igt_live_test_end(&t))
		err = -EIO;
	return err;
}

static int __cancel_hostile(struct live_preempt_cancel *arg)
{
	struct i915_request *rq;
	int err;

	/* Preempt cancel non-preemptible spinner in ELSP0 */
	if (!IS_ACTIVE(CONFIG_DRM_I915_PREEMPT_TIMEOUT))
		return 0;

	GEM_TRACE("%s(%s)\n", __func__, arg->engine->name);
	rq = spinner_create_request(&arg->a.spin,
				    arg->a.ctx, arg->engine,
				    MI_NOOP); /* preemption disabled */
	if (IS_ERR(rq))
		return PTR_ERR(rq);

	clear_bit(CONTEXT_BANNED, &rq->context->flags);
	i915_request_get(rq);
	i915_request_add(rq);
	if (!igt_wait_for_spinner(&arg->a.spin, rq)) {
		err = -EIO;
		goto out;
	}

	intel_context_set_banned(rq->context);
	err = intel_engine_pulse(arg->engine); /* force reset */
	if (err)
		goto out;

	err = wait_for_reset(arg->engine, rq, HZ / 2);
	if (err) {
		pr_err("Cancelled inflight0 request did not reset\n");
		goto out;
	}

out:
	i915_request_put(rq);
	if (igt_flush_test(arg->engine->i915))
		err = -EIO;
	return err;
}

static int live_preempt_cancel(void *arg)
{
	struct intel_gt *gt = arg;
	struct live_preempt_cancel data;
	enum intel_engine_id id;
	int err = -ENOMEM;

	/*
	 * To cancel an inflight context, we need to first remove it from the
	 * GPU. That sounds like preemption! Plus a little bit of bookkeeping.
	 */

	if (!HAS_LOGICAL_RING_PREEMPTION(gt->i915))
		return 0;

	if (preempt_client_init(gt, &data.a))
		return -ENOMEM;
	if (preempt_client_init(gt, &data.b))
		goto err_client_a;

	for_each_engine(data.engine, gt, id) {
		if (!intel_engine_has_preemption(data.engine))
			continue;

		err = __cancel_active0(&data);
		if (err)
			goto err_wedged;

		err = __cancel_active1(&data);
		if (err)
			goto err_wedged;

		err = __cancel_queued(&data);
		if (err)
			goto err_wedged;

		err = __cancel_hostile(&data);
		if (err)
			goto err_wedged;
	}

	err = 0;
err_client_b:
	preempt_client_fini(&data.b);
err_client_a:
	preempt_client_fini(&data.a);
	return err;

err_wedged:
	GEM_TRACE_DUMP();
	igt_spinner_end(&data.b.spin);
	igt_spinner_end(&data.a.spin);
	intel_gt_set_wedged(gt);
	goto err_client_b;
}

static int live_suppress_self_preempt(void *arg)
{
	struct intel_gt *gt = arg;
	struct intel_engine_cs *engine;
	struct i915_sched_attr attr = {
		.priority = I915_USER_PRIORITY(I915_PRIORITY_MAX)
	};
	struct preempt_client a, b;
	enum intel_engine_id id;
	int err = -ENOMEM;

	/*
	 * Verify that if a preemption request does not cause a change in
	 * the current execution order, the preempt-to-idle injection is
	 * skipped and that we do not accidentally apply it after the CS
	 * completion event.
	 */

	if (!HAS_LOGICAL_RING_PREEMPTION(gt->i915))
		return 0;

	if (intel_uc_uses_guc_submission(&gt->uc))
		return 0; /* presume black blox */

	if (intel_vgpu_active(gt->i915))
		return 0; /* GVT forces single port & request submission */

	if (preempt_client_init(gt, &a))
		return -ENOMEM;
	if (preempt_client_init(gt, &b))
		goto err_client_a;

	for_each_engine(engine, gt, id) {
		struct i915_request *rq_a, *rq_b;
		int depth;

		if (!intel_engine_has_preemption(engine))
			continue;

		if (igt_flush_test(gt->i915))
			goto err_wedged;

		intel_engine_pm_get(engine);
		engine->execlists.preempt_hang.count = 0;

		rq_a = spinner_create_request(&a.spin,
					      a.ctx, engine,
					      MI_NOOP);
		if (IS_ERR(rq_a)) {
			err = PTR_ERR(rq_a);
			intel_engine_pm_put(engine);
			goto err_client_b;
		}

		i915_request_add(rq_a);
		if (!igt_wait_for_spinner(&a.spin, rq_a)) {
			pr_err("First client failed to start\n");
			intel_engine_pm_put(engine);
			goto err_wedged;
		}

		/* Keep postponing the timer to avoid premature slicing */
		mod_timer(&engine->execlists.timer, jiffies + HZ);
		for (depth = 0; depth < 8; depth++) {
			rq_b = spinner_create_request(&b.spin,
						      b.ctx, engine,
						      MI_NOOP);
			if (IS_ERR(rq_b)) {
				err = PTR_ERR(rq_b);
				intel_engine_pm_put(engine);
				goto err_client_b;
			}
			i915_request_add(rq_b);

			GEM_BUG_ON(i915_request_completed(rq_a));
			engine->schedule(rq_a, &attr);
			igt_spinner_end(&a.spin);

			if (!igt_wait_for_spinner(&b.spin, rq_b)) {
				pr_err("Second client failed to start\n");
				intel_engine_pm_put(engine);
				goto err_wedged;
			}

			swap(a, b);
			rq_a = rq_b;
		}
		igt_spinner_end(&a.spin);

		if (engine->execlists.preempt_hang.count) {
			pr_err("Preemption on %s recorded x%d, depth %d; should have been suppressed!\n",
			       engine->name,
			       engine->execlists.preempt_hang.count,
			       depth);
			intel_engine_pm_put(engine);
			err = -EINVAL;
			goto err_client_b;
		}

		intel_engine_pm_put(engine);
		if (igt_flush_test(gt->i915))
			goto err_wedged;
	}

	err = 0;
err_client_b:
	preempt_client_fini(&b);
err_client_a:
	preempt_client_fini(&a);
	return err;

err_wedged:
	igt_spinner_end(&b.spin);
	igt_spinner_end(&a.spin);
	intel_gt_set_wedged(gt);
	err = -EIO;
	goto err_client_b;
}

static int __i915_sw_fence_call
dummy_notify(struct i915_sw_fence *fence, enum i915_sw_fence_notify state)
{
	return NOTIFY_DONE;
}

static struct i915_request *dummy_request(struct intel_engine_cs *engine)
{
	struct i915_request *rq;

	rq = kzalloc(sizeof(*rq), GFP_KERNEL);
	if (!rq)
		return NULL;

	rq->engine = engine;

	spin_lock_init(&rq->lock);
	INIT_LIST_HEAD(&rq->fence.cb_list);
	rq->fence.lock = &rq->lock;
	rq->fence.ops = &i915_fence_ops;

	i915_sched_node_init(&rq->sched);

	/* mark this request as permanently incomplete */
	rq->fence.seqno = 1;
	BUILD_BUG_ON(sizeof(rq->fence.seqno) != 8); /* upper 32b == 0 */
	rq->hwsp_seqno = (u32 *)&rq->fence.seqno + 1;
	GEM_BUG_ON(i915_request_completed(rq));

	i915_sw_fence_init(&rq->submit, dummy_notify);
	set_bit(I915_FENCE_FLAG_ACTIVE, &rq->fence.flags);

	spin_lock_init(&rq->lock);
	rq->fence.lock = &rq->lock;
	INIT_LIST_HEAD(&rq->fence.cb_list);

	return rq;
}

static void dummy_request_free(struct i915_request *dummy)
{
	/* We have to fake the CS interrupt to kick the next request */
	i915_sw_fence_commit(&dummy->submit);

	i915_request_mark_complete(dummy);
	dma_fence_signal(&dummy->fence);

	i915_sched_node_fini(&dummy->sched);
	i915_sw_fence_fini(&dummy->submit);

	dma_fence_free(&dummy->fence);
}

static int live_suppress_wait_preempt(void *arg)
{
	struct intel_gt *gt = arg;
	struct preempt_client client[4];
	struct i915_request *rq[ARRAY_SIZE(client)] = {};
	struct intel_engine_cs *engine;
	enum intel_engine_id id;
	int err = -ENOMEM;
	int i;

	/*
	 * Waiters are given a little priority nudge, but not enough
	 * to actually cause any preemption. Double check that we do
	 * not needlessly generate preempt-to-idle cycles.
	 */

	if (!HAS_LOGICAL_RING_PREEMPTION(gt->i915))
		return 0;

	if (preempt_client_init(gt, &client[0])) /* ELSP[0] */
		return -ENOMEM;
	if (preempt_client_init(gt, &client[1])) /* ELSP[1] */
		goto err_client_0;
	if (preempt_client_init(gt, &client[2])) /* head of queue */
		goto err_client_1;
	if (preempt_client_init(gt, &client[3])) /* bystander */
		goto err_client_2;

	for_each_engine(engine, gt, id) {
		int depth;

		if (!intel_engine_has_preemption(engine))
			continue;

		if (!engine->emit_init_breadcrumb)
			continue;

		for (depth = 0; depth < ARRAY_SIZE(client); depth++) {
			struct i915_request *dummy;

			engine->execlists.preempt_hang.count = 0;

			dummy = dummy_request(engine);
			if (!dummy)
				goto err_client_3;

			for (i = 0; i < ARRAY_SIZE(client); i++) {
				struct i915_request *this;

				this = spinner_create_request(&client[i].spin,
							      client[i].ctx, engine,
							      MI_NOOP);
				if (IS_ERR(this)) {
					err = PTR_ERR(this);
					goto err_wedged;
				}

				/* Disable NEWCLIENT promotion */
				__i915_active_fence_set(&i915_request_timeline(this)->last_request,
							&dummy->fence);

				rq[i] = i915_request_get(this);
				i915_request_add(this);
			}

			dummy_request_free(dummy);

			GEM_BUG_ON(i915_request_completed(rq[0]));
			if (!igt_wait_for_spinner(&client[0].spin, rq[0])) {
				pr_err("%s: First client failed to start\n",
				       engine->name);
				goto err_wedged;
			}
			GEM_BUG_ON(!i915_request_started(rq[0]));

			if (i915_request_wait(rq[depth],
					      I915_WAIT_PRIORITY,
					      1) != -ETIME) {
				pr_err("%s: Waiter depth:%d completed!\n",
				       engine->name, depth);
				goto err_wedged;
			}

			for (i = 0; i < ARRAY_SIZE(client); i++) {
				igt_spinner_end(&client[i].spin);
				i915_request_put(rq[i]);
				rq[i] = NULL;
			}

			if (igt_flush_test(gt->i915))
				goto err_wedged;

			if (engine->execlists.preempt_hang.count) {
				pr_err("%s: Preemption recorded x%d, depth %d; should have been suppressed!\n",
				       engine->name,
				       engine->execlists.preempt_hang.count,
				       depth);
				err = -EINVAL;
				goto err_client_3;
			}
		}
	}

	err = 0;
err_client_3:
	preempt_client_fini(&client[3]);
err_client_2:
	preempt_client_fini(&client[2]);
err_client_1:
	preempt_client_fini(&client[1]);
err_client_0:
	preempt_client_fini(&client[0]);
	return err;

err_wedged:
	for (i = 0; i < ARRAY_SIZE(client); i++) {
		igt_spinner_end(&client[i].spin);
		i915_request_put(rq[i]);
	}
	intel_gt_set_wedged(gt);
	err = -EIO;
	goto err_client_3;
}

static int live_chain_preempt(void *arg)
{
	struct intel_gt *gt = arg;
	struct intel_engine_cs *engine;
	struct preempt_client hi, lo;
	enum intel_engine_id id;
	int err = -ENOMEM;

	/*
	 * Build a chain AB...BA between two contexts (A, B) and request
	 * preemption of the last request. It should then complete before
	 * the previously submitted spinner in B.
	 */

	if (!HAS_LOGICAL_RING_PREEMPTION(gt->i915))
		return 0;

	if (preempt_client_init(gt, &hi))
		return -ENOMEM;

	if (preempt_client_init(gt, &lo))
		goto err_client_hi;

	for_each_engine(engine, gt, id) {
		struct i915_sched_attr attr = {
			.priority = I915_USER_PRIORITY(I915_PRIORITY_MAX),
		};
		struct igt_live_test t;
		struct i915_request *rq;
		int ring_size, count, i;

		if (!intel_engine_has_preemption(engine))
			continue;

		rq = spinner_create_request(&lo.spin,
					    lo.ctx, engine,
					    MI_ARB_CHECK);
		if (IS_ERR(rq))
			goto err_wedged;

		i915_request_get(rq);
		i915_request_add(rq);

		ring_size = rq->wa_tail - rq->head;
		if (ring_size < 0)
			ring_size += rq->ring->size;
		ring_size = rq->ring->size / ring_size;
		pr_debug("%s(%s): Using maximum of %d requests\n",
			 __func__, engine->name, ring_size);

		igt_spinner_end(&lo.spin);
		if (i915_request_wait(rq, 0, HZ / 2) < 0) {
			pr_err("Timed out waiting to flush %s\n", engine->name);
			i915_request_put(rq);
			goto err_wedged;
		}
		i915_request_put(rq);

		if (igt_live_test_begin(&t, gt->i915, __func__, engine->name)) {
			err = -EIO;
			goto err_wedged;
		}

		for_each_prime_number_from(count, 1, ring_size) {
			rq = spinner_create_request(&hi.spin,
						    hi.ctx, engine,
						    MI_ARB_CHECK);
			if (IS_ERR(rq))
				goto err_wedged;
			i915_request_add(rq);
			if (!igt_wait_for_spinner(&hi.spin, rq))
				goto err_wedged;

			rq = spinner_create_request(&lo.spin,
						    lo.ctx, engine,
						    MI_ARB_CHECK);
			if (IS_ERR(rq))
				goto err_wedged;
			i915_request_add(rq);

			for (i = 0; i < count; i++) {
				rq = igt_request_alloc(lo.ctx, engine);
				if (IS_ERR(rq))
					goto err_wedged;
				i915_request_add(rq);
			}

			rq = igt_request_alloc(hi.ctx, engine);
			if (IS_ERR(rq))
				goto err_wedged;

			i915_request_get(rq);
			i915_request_add(rq);
			engine->schedule(rq, &attr);

			igt_spinner_end(&hi.spin);
			if (i915_request_wait(rq, 0, HZ / 5) < 0) {
				struct drm_printer p =
					drm_info_printer(gt->i915->drm.dev);

				pr_err("Failed to preempt over chain of %d\n",
				       count);
				intel_engine_dump(engine, &p,
						  "%s\n", engine->name);
				i915_request_put(rq);
				goto err_wedged;
			}
			igt_spinner_end(&lo.spin);
			i915_request_put(rq);

			rq = igt_request_alloc(lo.ctx, engine);
			if (IS_ERR(rq))
				goto err_wedged;

			i915_request_get(rq);
			i915_request_add(rq);

			if (i915_request_wait(rq, 0, HZ / 5) < 0) {
				struct drm_printer p =
					drm_info_printer(gt->i915->drm.dev);

				pr_err("Failed to flush low priority chain of %d requests\n",
				       count);
				intel_engine_dump(engine, &p,
						  "%s\n", engine->name);

				i915_request_put(rq);
				goto err_wedged;
			}
			i915_request_put(rq);
		}

		if (igt_live_test_end(&t)) {
			err = -EIO;
			goto err_wedged;
		}
	}

	err = 0;
err_client_lo:
	preempt_client_fini(&lo);
err_client_hi:
	preempt_client_fini(&hi);
	return err;

err_wedged:
	igt_spinner_end(&hi.spin);
	igt_spinner_end(&lo.spin);
	intel_gt_set_wedged(gt);
	err = -EIO;
	goto err_client_lo;
}

static int create_gang(struct intel_engine_cs *engine,
		       struct i915_request **prev)
{
	struct drm_i915_gem_object *obj;
	struct intel_context *ce;
	struct i915_request *rq;
	struct i915_vma *vma;
	u32 *cs;
	int err;

	ce = intel_context_create(engine);
	if (IS_ERR(ce))
		return PTR_ERR(ce);

	obj = i915_gem_object_create_internal(engine->i915, 4096);
	if (IS_ERR(obj)) {
		err = PTR_ERR(obj);
		goto err_ce;
	}

	vma = i915_vma_instance(obj, ce->vm, NULL);
	if (IS_ERR(vma)) {
		err = PTR_ERR(vma);
		goto err_obj;
	}

	err = i915_vma_pin(vma, 0, 0, PIN_USER);
	if (err)
		goto err_obj;

	cs = i915_gem_object_pin_map(obj, I915_MAP_WC);
	if (IS_ERR(cs))
		goto err_obj;

	/* Semaphore target: spin until zero */
	*cs++ = MI_ARB_ON_OFF | MI_ARB_ENABLE;

	*cs++ = MI_SEMAPHORE_WAIT |
		MI_SEMAPHORE_POLL |
		MI_SEMAPHORE_SAD_EQ_SDD;
	*cs++ = 0;
	*cs++ = lower_32_bits(vma->node.start);
	*cs++ = upper_32_bits(vma->node.start);

	if (*prev) {
		u64 offset = (*prev)->batch->node.start;

		/* Terminate the spinner in the next lower priority batch. */
		*cs++ = MI_STORE_DWORD_IMM_GEN4;
		*cs++ = lower_32_bits(offset);
		*cs++ = upper_32_bits(offset);
		*cs++ = 0;
	}

	*cs++ = MI_BATCH_BUFFER_END;
	i915_gem_object_flush_map(obj);
	i915_gem_object_unpin_map(obj);

	rq = intel_context_create_request(ce);
	if (IS_ERR(rq))
		goto err_obj;

	rq->batch = vma;
	i915_request_get(rq);

	i915_vma_lock(vma);
	err = i915_request_await_object(rq, vma->obj, false);
	if (!err)
		err = i915_vma_move_to_active(vma, rq, 0);
	if (!err)
		err = rq->engine->emit_bb_start(rq,
						vma->node.start,
						PAGE_SIZE, 0);
	i915_vma_unlock(vma);
	i915_request_add(rq);
	if (err)
		goto err_rq;

	i915_gem_object_put(obj);
	intel_context_put(ce);

	rq->client_link.next = &(*prev)->client_link;
	*prev = rq;
	return 0;

err_rq:
	i915_request_put(rq);
err_obj:
	i915_gem_object_put(obj);
err_ce:
	intel_context_put(ce);
	return err;
}

static int live_preempt_gang(void *arg)
{
	struct intel_gt *gt = arg;
	struct intel_engine_cs *engine;
	enum intel_engine_id id;

	if (!HAS_LOGICAL_RING_PREEMPTION(gt->i915))
		return 0;

	/*
	 * Build as long a chain of preempters as we can, with each
	 * request higher priority than the last. Once we are ready, we release
	 * the last batch which then precolates down the chain, each releasing
	 * the next oldest in turn. The intent is to simply push as hard as we
	 * can with the number of preemptions, trying to exceed narrow HW
	 * limits. At a minimum, we insist that we can sort all the user
	 * high priority levels into execution order.
	 */

	for_each_engine(engine, gt, id) {
		struct i915_request *rq = NULL;
		struct igt_live_test t;
		IGT_TIMEOUT(end_time);
		int prio = 0;
		int err = 0;
		u32 *cs;

		if (!intel_engine_has_preemption(engine))
			continue;

		if (igt_live_test_begin(&t, gt->i915, __func__, engine->name))
			return -EIO;

		do {
			struct i915_sched_attr attr = {
				.priority = I915_USER_PRIORITY(prio++),
			};

			err = create_gang(engine, &rq);
			if (err)
				break;

			/* Submit each spinner at increasing priority */
			engine->schedule(rq, &attr);

			if (prio <= I915_PRIORITY_MAX)
				continue;

			if (prio > (INT_MAX >> I915_USER_PRIORITY_SHIFT))
				break;

			if (__igt_timeout(end_time, NULL))
				break;
		} while (1);
		pr_debug("%s: Preempt chain of %d requests\n",
			 engine->name, prio);

		/*
		 * Such that the last spinner is the highest priority and
		 * should execute first. When that spinner completes,
		 * it will terminate the next lowest spinner until there
		 * are no more spinners and the gang is complete.
		 */
		cs = i915_gem_object_pin_map(rq->batch->obj, I915_MAP_WC);
		if (!IS_ERR(cs)) {
			*cs = 0;
			i915_gem_object_unpin_map(rq->batch->obj);
		} else {
			err = PTR_ERR(cs);
			intel_gt_set_wedged(gt);
		}

		while (rq) { /* wait for each rq from highest to lowest prio */
			struct i915_request *n =
				list_next_entry(rq, client_link);

			if (err == 0 && i915_request_wait(rq, 0, HZ / 5) < 0) {
				struct drm_printer p =
					drm_info_printer(engine->i915->drm.dev);

				pr_err("Failed to flush chain of %d requests, at %d\n",
				       prio, rq_prio(rq) >> I915_USER_PRIORITY_SHIFT);
				intel_engine_dump(engine, &p,
						  "%s\n", engine->name);

				err = -ETIME;
			}

			i915_request_put(rq);
			rq = n;
		}

		if (igt_live_test_end(&t))
			err = -EIO;
		if (err)
			return err;
	}

	return 0;
}

static int live_preempt_timeout(void *arg)
{
	struct intel_gt *gt = arg;
	struct i915_gem_context *ctx_hi, *ctx_lo;
	struct igt_spinner spin_lo;
	struct intel_engine_cs *engine;
	enum intel_engine_id id;
	int err = -ENOMEM;

	/*
	 * Check that we force preemption to occur by cancelling the previous
	 * context if it refuses to yield the GPU.
	 */
	if (!IS_ACTIVE(CONFIG_DRM_I915_PREEMPT_TIMEOUT))
		return 0;

	if (!HAS_LOGICAL_RING_PREEMPTION(gt->i915))
		return 0;

	if (!intel_has_reset_engine(gt))
		return 0;

	if (igt_spinner_init(&spin_lo, gt))
		return -ENOMEM;

	ctx_hi = kernel_context(gt->i915);
	if (!ctx_hi)
		goto err_spin_lo;
	ctx_hi->sched.priority =
		I915_USER_PRIORITY(I915_CONTEXT_MAX_USER_PRIORITY);

	ctx_lo = kernel_context(gt->i915);
	if (!ctx_lo)
		goto err_ctx_hi;
	ctx_lo->sched.priority =
		I915_USER_PRIORITY(I915_CONTEXT_MIN_USER_PRIORITY);

	for_each_engine(engine, gt, id) {
		unsigned long saved_timeout;
		struct i915_request *rq;

		if (!intel_engine_has_preemption(engine))
			continue;

		rq = spinner_create_request(&spin_lo, ctx_lo, engine,
					    MI_NOOP); /* preemption disabled */
		if (IS_ERR(rq)) {
			err = PTR_ERR(rq);
			goto err_ctx_lo;
		}

		i915_request_add(rq);
		if (!igt_wait_for_spinner(&spin_lo, rq)) {
			intel_gt_set_wedged(gt);
			err = -EIO;
			goto err_ctx_lo;
		}

		rq = igt_request_alloc(ctx_hi, engine);
		if (IS_ERR(rq)) {
			igt_spinner_end(&spin_lo);
			err = PTR_ERR(rq);
			goto err_ctx_lo;
		}

		/* Flush the previous CS ack before changing timeouts */
		while (READ_ONCE(engine->execlists.pending[0]))
			cpu_relax();

		saved_timeout = engine->props.preempt_timeout_ms;
		engine->props.preempt_timeout_ms = 1; /* in ms, -> 1 jiffie */

		i915_request_get(rq);
		i915_request_add(rq);

		intel_engine_flush_submission(engine);
		engine->props.preempt_timeout_ms = saved_timeout;

		if (i915_request_wait(rq, 0, HZ / 10) < 0) {
			intel_gt_set_wedged(gt);
			i915_request_put(rq);
			err = -ETIME;
			goto err_ctx_lo;
		}

		igt_spinner_end(&spin_lo);
		i915_request_put(rq);
	}

	err = 0;
err_ctx_lo:
	kernel_context_close(ctx_lo);
err_ctx_hi:
	kernel_context_close(ctx_hi);
err_spin_lo:
	igt_spinner_fini(&spin_lo);
	return err;
}

static int random_range(struct rnd_state *rnd, int min, int max)
{
	return i915_prandom_u32_max_state(max - min, rnd) + min;
}

static int random_priority(struct rnd_state *rnd)
{
	return random_range(rnd, I915_PRIORITY_MIN, I915_PRIORITY_MAX);
}

struct preempt_smoke {
	struct intel_gt *gt;
	struct i915_gem_context **contexts;
	struct intel_engine_cs *engine;
	struct drm_i915_gem_object *batch;
	unsigned int ncontext;
	struct rnd_state prng;
	unsigned long count;
};

static struct i915_gem_context *smoke_context(struct preempt_smoke *smoke)
{
	return smoke->contexts[i915_prandom_u32_max_state(smoke->ncontext,
							  &smoke->prng)];
}

static int smoke_submit(struct preempt_smoke *smoke,
			struct i915_gem_context *ctx, int prio,
			struct drm_i915_gem_object *batch)
{
	struct i915_request *rq;
	struct i915_vma *vma = NULL;
	int err = 0;

	if (batch) {
		struct i915_address_space *vm;

		vm = i915_gem_context_get_vm_rcu(ctx);
		vma = i915_vma_instance(batch, vm, NULL);
		i915_vm_put(vm);
		if (IS_ERR(vma))
			return PTR_ERR(vma);

		err = i915_vma_pin(vma, 0, 0, PIN_USER);
		if (err)
			return err;
	}

	ctx->sched.priority = prio;

	rq = igt_request_alloc(ctx, smoke->engine);
	if (IS_ERR(rq)) {
		err = PTR_ERR(rq);
		goto unpin;
	}

	if (vma) {
		i915_vma_lock(vma);
		err = i915_request_await_object(rq, vma->obj, false);
		if (!err)
			err = i915_vma_move_to_active(vma, rq, 0);
		if (!err)
			err = rq->engine->emit_bb_start(rq,
							vma->node.start,
							PAGE_SIZE, 0);
		i915_vma_unlock(vma);
	}

	i915_request_add(rq);

unpin:
	if (vma)
		i915_vma_unpin(vma);

	return err;
}

static int smoke_crescendo_thread(void *arg)
{
	struct preempt_smoke *smoke = arg;
	IGT_TIMEOUT(end_time);
	unsigned long count;

	count = 0;
	do {
		struct i915_gem_context *ctx = smoke_context(smoke);
		int err;

		err = smoke_submit(smoke,
				   ctx, count % I915_PRIORITY_MAX,
				   smoke->batch);
		if (err)
			return err;

		count++;
	} while (!__igt_timeout(end_time, NULL));

	smoke->count = count;
	return 0;
}

static int smoke_crescendo(struct preempt_smoke *smoke, unsigned int flags)
#define BATCH BIT(0)
{
	struct task_struct *tsk[I915_NUM_ENGINES] = {};
	struct preempt_smoke arg[I915_NUM_ENGINES];
	struct intel_engine_cs *engine;
	enum intel_engine_id id;
	unsigned long count;
	int err = 0;

	for_each_engine(engine, smoke->gt, id) {
		arg[id] = *smoke;
		arg[id].engine = engine;
		if (!(flags & BATCH))
			arg[id].batch = NULL;
		arg[id].count = 0;

		tsk[id] = kthread_run(smoke_crescendo_thread, &arg,
				      "igt/smoke:%d", id);
		if (IS_ERR(tsk[id])) {
			err = PTR_ERR(tsk[id]);
			break;
		}
		get_task_struct(tsk[id]);
	}

	yield(); /* start all threads before we kthread_stop() */

	count = 0;
	for_each_engine(engine, smoke->gt, id) {
		int status;

		if (IS_ERR_OR_NULL(tsk[id]))
			continue;

		status = kthread_stop(tsk[id]);
		if (status && !err)
			err = status;

		count += arg[id].count;

		put_task_struct(tsk[id]);
	}

	pr_info("Submitted %lu crescendo:%x requests across %d engines and %d contexts\n",
		count, flags,
		RUNTIME_INFO(smoke->gt->i915)->num_engines, smoke->ncontext);
	return 0;
}

static int smoke_random(struct preempt_smoke *smoke, unsigned int flags)
{
	enum intel_engine_id id;
	IGT_TIMEOUT(end_time);
	unsigned long count;

	count = 0;
	do {
		for_each_engine(smoke->engine, smoke->gt, id) {
			struct i915_gem_context *ctx = smoke_context(smoke);
			int err;

			err = smoke_submit(smoke,
					   ctx, random_priority(&smoke->prng),
					   flags & BATCH ? smoke->batch : NULL);
			if (err)
				return err;

			count++;
		}
	} while (!__igt_timeout(end_time, NULL));

	pr_info("Submitted %lu random:%x requests across %d engines and %d contexts\n",
		count, flags,
		RUNTIME_INFO(smoke->gt->i915)->num_engines, smoke->ncontext);
	return 0;
}

static int live_preempt_smoke(void *arg)
{
	struct preempt_smoke smoke = {
		.gt = arg,
		.prng = I915_RND_STATE_INITIALIZER(i915_selftest.random_seed),
		.ncontext = 1024,
	};
	const unsigned int phase[] = { 0, BATCH };
	struct igt_live_test t;
	int err = -ENOMEM;
	u32 *cs;
	int n;

	if (!HAS_LOGICAL_RING_PREEMPTION(smoke.gt->i915))
		return 0;

	smoke.contexts = kmalloc_array(smoke.ncontext,
				       sizeof(*smoke.contexts),
				       GFP_KERNEL);
	if (!smoke.contexts)
		return -ENOMEM;

	smoke.batch =
		i915_gem_object_create_internal(smoke.gt->i915, PAGE_SIZE);
	if (IS_ERR(smoke.batch)) {
		err = PTR_ERR(smoke.batch);
		goto err_free;
	}

	cs = i915_gem_object_pin_map(smoke.batch, I915_MAP_WB);
	if (IS_ERR(cs)) {
		err = PTR_ERR(cs);
		goto err_batch;
	}
	for (n = 0; n < PAGE_SIZE / sizeof(*cs) - 1; n++)
		cs[n] = MI_ARB_CHECK;
	cs[n] = MI_BATCH_BUFFER_END;
	i915_gem_object_flush_map(smoke.batch);
	i915_gem_object_unpin_map(smoke.batch);

	if (igt_live_test_begin(&t, smoke.gt->i915, __func__, "all")) {
		err = -EIO;
		goto err_batch;
	}

	for (n = 0; n < smoke.ncontext; n++) {
		smoke.contexts[n] = kernel_context(smoke.gt->i915);
		if (!smoke.contexts[n])
			goto err_ctx;
	}

	for (n = 0; n < ARRAY_SIZE(phase); n++) {
		err = smoke_crescendo(&smoke, phase[n]);
		if (err)
			goto err_ctx;

		err = smoke_random(&smoke, phase[n]);
		if (err)
			goto err_ctx;
	}

err_ctx:
	if (igt_live_test_end(&t))
		err = -EIO;

	for (n = 0; n < smoke.ncontext; n++) {
		if (!smoke.contexts[n])
			break;
		kernel_context_close(smoke.contexts[n]);
	}

err_batch:
	i915_gem_object_put(smoke.batch);
err_free:
	kfree(smoke.contexts);

	return err;
}

static int nop_virtual_engine(struct intel_gt *gt,
			      struct intel_engine_cs **siblings,
			      unsigned int nsibling,
			      unsigned int nctx,
			      unsigned int flags)
#define CHAIN BIT(0)
{
	IGT_TIMEOUT(end_time);
	struct i915_request *request[16] = {};
	struct intel_context *ve[16];
	unsigned long n, prime, nc;
	struct igt_live_test t;
	ktime_t times[2] = {};
	int err;

	GEM_BUG_ON(!nctx || nctx > ARRAY_SIZE(ve));

	for (n = 0; n < nctx; n++) {
		ve[n] = intel_execlists_create_virtual(siblings, nsibling);
		if (IS_ERR(ve[n])) {
			err = PTR_ERR(ve[n]);
			nctx = n;
			goto out;
		}

		err = intel_context_pin(ve[n]);
		if (err) {
			intel_context_put(ve[n]);
			nctx = n;
			goto out;
		}
	}

	err = igt_live_test_begin(&t, gt->i915, __func__, ve[0]->engine->name);
	if (err)
		goto out;

	for_each_prime_number_from(prime, 1, 8192) {
		times[1] = ktime_get_raw();

		if (flags & CHAIN) {
			for (nc = 0; nc < nctx; nc++) {
				for (n = 0; n < prime; n++) {
					struct i915_request *rq;

					rq = i915_request_create(ve[nc]);
					if (IS_ERR(rq)) {
						err = PTR_ERR(rq);
						goto out;
					}

					if (request[nc])
						i915_request_put(request[nc]);
					request[nc] = i915_request_get(rq);
					i915_request_add(rq);
				}
			}
		} else {
			for (n = 0; n < prime; n++) {
				for (nc = 0; nc < nctx; nc++) {
					struct i915_request *rq;

					rq = i915_request_create(ve[nc]);
					if (IS_ERR(rq)) {
						err = PTR_ERR(rq);
						goto out;
					}

					if (request[nc])
						i915_request_put(request[nc]);
					request[nc] = i915_request_get(rq);
					i915_request_add(rq);
				}
			}
		}

		for (nc = 0; nc < nctx; nc++) {
			if (i915_request_wait(request[nc], 0, HZ / 10) < 0) {
				pr_err("%s(%s): wait for %llx:%lld timed out\n",
				       __func__, ve[0]->engine->name,
				       request[nc]->fence.context,
				       request[nc]->fence.seqno);

				GEM_TRACE("%s(%s) failed at request %llx:%lld\n",
					  __func__, ve[0]->engine->name,
					  request[nc]->fence.context,
					  request[nc]->fence.seqno);
				GEM_TRACE_DUMP();
				intel_gt_set_wedged(gt);
				break;
			}
		}

		times[1] = ktime_sub(ktime_get_raw(), times[1]);
		if (prime == 1)
			times[0] = times[1];

		for (nc = 0; nc < nctx; nc++) {
			i915_request_put(request[nc]);
			request[nc] = NULL;
		}

		if (__igt_timeout(end_time, NULL))
			break;
	}

	err = igt_live_test_end(&t);
	if (err)
		goto out;

	pr_info("Requestx%d latencies on %s: 1 = %lluns, %lu = %lluns\n",
		nctx, ve[0]->engine->name, ktime_to_ns(times[0]),
		prime, div64_u64(ktime_to_ns(times[1]), prime));

out:
	if (igt_flush_test(gt->i915))
		err = -EIO;

	for (nc = 0; nc < nctx; nc++) {
		i915_request_put(request[nc]);
		intel_context_unpin(ve[nc]);
		intel_context_put(ve[nc]);
	}
	return err;
}

static int live_virtual_engine(void *arg)
{
	struct intel_gt *gt = arg;
	struct intel_engine_cs *siblings[MAX_ENGINE_INSTANCE + 1];
	struct intel_engine_cs *engine;
	enum intel_engine_id id;
	unsigned int class, inst;
	int err;

	if (intel_uc_uses_guc_submission(&gt->uc))
		return 0;

	for_each_engine(engine, gt, id) {
		err = nop_virtual_engine(gt, &engine, 1, 1, 0);
		if (err) {
			pr_err("Failed to wrap engine %s: err=%d\n",
			       engine->name, err);
			return err;
		}
	}

	for (class = 0; class <= MAX_ENGINE_CLASS; class++) {
		int nsibling, n;

		nsibling = 0;
		for (inst = 0; inst <= MAX_ENGINE_INSTANCE; inst++) {
			if (!gt->engine_class[class][inst])
				continue;

			siblings[nsibling++] = gt->engine_class[class][inst];
		}
		if (nsibling < 2)
			continue;

		for (n = 1; n <= nsibling + 1; n++) {
			err = nop_virtual_engine(gt, siblings, nsibling,
						 n, 0);
			if (err)
				return err;
		}

		err = nop_virtual_engine(gt, siblings, nsibling, n, CHAIN);
		if (err)
			return err;
	}

	return 0;
}

static int mask_virtual_engine(struct intel_gt *gt,
			       struct intel_engine_cs **siblings,
			       unsigned int nsibling)
{
	struct i915_request *request[MAX_ENGINE_INSTANCE + 1];
	struct intel_context *ve;
	struct igt_live_test t;
	unsigned int n;
	int err;

	/*
	 * Check that by setting the execution mask on a request, we can
	 * restrict it to our desired engine within the virtual engine.
	 */

	ve = intel_execlists_create_virtual(siblings, nsibling);
	if (IS_ERR(ve)) {
		err = PTR_ERR(ve);
		goto out_close;
	}

	err = intel_context_pin(ve);
	if (err)
		goto out_put;

	err = igt_live_test_begin(&t, gt->i915, __func__, ve->engine->name);
	if (err)
		goto out_unpin;

	for (n = 0; n < nsibling; n++) {
		request[n] = i915_request_create(ve);
		if (IS_ERR(request[n])) {
			err = PTR_ERR(request[n]);
			nsibling = n;
			goto out;
		}

		/* Reverse order as it's more likely to be unnatural */
		request[n]->execution_mask = siblings[nsibling - n - 1]->mask;

		i915_request_get(request[n]);
		i915_request_add(request[n]);
	}

	for (n = 0; n < nsibling; n++) {
		if (i915_request_wait(request[n], 0, HZ / 10) < 0) {
			pr_err("%s(%s): wait for %llx:%lld timed out\n",
			       __func__, ve->engine->name,
			       request[n]->fence.context,
			       request[n]->fence.seqno);

			GEM_TRACE("%s(%s) failed at request %llx:%lld\n",
				  __func__, ve->engine->name,
				  request[n]->fence.context,
				  request[n]->fence.seqno);
			GEM_TRACE_DUMP();
			intel_gt_set_wedged(gt);
			err = -EIO;
			goto out;
		}

		if (request[n]->engine != siblings[nsibling - n - 1]) {
			pr_err("Executed on wrong sibling '%s', expected '%s'\n",
			       request[n]->engine->name,
			       siblings[nsibling - n - 1]->name);
			err = -EINVAL;
			goto out;
		}
	}

	err = igt_live_test_end(&t);
out:
	if (igt_flush_test(gt->i915))
		err = -EIO;

	for (n = 0; n < nsibling; n++)
		i915_request_put(request[n]);

out_unpin:
	intel_context_unpin(ve);
out_put:
	intel_context_put(ve);
out_close:
	return err;
}

static int live_virtual_mask(void *arg)
{
	struct intel_gt *gt = arg;
	struct intel_engine_cs *siblings[MAX_ENGINE_INSTANCE + 1];
	unsigned int class, inst;
	int err;

	if (intel_uc_uses_guc_submission(&gt->uc))
		return 0;

	for (class = 0; class <= MAX_ENGINE_CLASS; class++) {
		unsigned int nsibling;

		nsibling = 0;
		for (inst = 0; inst <= MAX_ENGINE_INSTANCE; inst++) {
			if (!gt->engine_class[class][inst])
				break;

			siblings[nsibling++] = gt->engine_class[class][inst];
		}
		if (nsibling < 2)
			continue;

		err = mask_virtual_engine(gt, siblings, nsibling);
		if (err)
			return err;
	}

	return 0;
}

static int preserved_virtual_engine(struct intel_gt *gt,
				    struct intel_engine_cs **siblings,
				    unsigned int nsibling)
{
	struct i915_request *last = NULL;
	struct intel_context *ve;
	struct i915_vma *scratch;
	struct igt_live_test t;
	unsigned int n;
	int err = 0;
	u32 *cs;

	scratch = create_scratch(siblings[0]->gt);
	if (IS_ERR(scratch))
		return PTR_ERR(scratch);

	err = i915_vma_sync(scratch);
	if (err)
		goto out_scratch;

	ve = intel_execlists_create_virtual(siblings, nsibling);
	if (IS_ERR(ve)) {
		err = PTR_ERR(ve);
		goto out_scratch;
	}

	err = intel_context_pin(ve);
	if (err)
		goto out_put;

	err = igt_live_test_begin(&t, gt->i915, __func__, ve->engine->name);
	if (err)
		goto out_unpin;

	for (n = 0; n < NUM_GPR_DW; n++) {
		struct intel_engine_cs *engine = siblings[n % nsibling];
		struct i915_request *rq;

		rq = i915_request_create(ve);
		if (IS_ERR(rq)) {
			err = PTR_ERR(rq);
			goto out_end;
		}

		i915_request_put(last);
		last = i915_request_get(rq);

		cs = intel_ring_begin(rq, 8);
		if (IS_ERR(cs)) {
			i915_request_add(rq);
			err = PTR_ERR(cs);
			goto out_end;
		}

		*cs++ = MI_STORE_REGISTER_MEM_GEN8 | MI_USE_GGTT;
		*cs++ = CS_GPR(engine, n);
		*cs++ = i915_ggtt_offset(scratch) + n * sizeof(u32);
		*cs++ = 0;

		*cs++ = MI_LOAD_REGISTER_IMM(1);
		*cs++ = CS_GPR(engine, (n + 1) % NUM_GPR_DW);
		*cs++ = n + 1;

		*cs++ = MI_NOOP;
		intel_ring_advance(rq, cs);

		/* Restrict this request to run on a particular engine */
		rq->execution_mask = engine->mask;
		i915_request_add(rq);
	}

	if (i915_request_wait(last, 0, HZ / 5) < 0) {
		err = -ETIME;
		goto out_end;
	}

	cs = i915_gem_object_pin_map(scratch->obj, I915_MAP_WB);
	if (IS_ERR(cs)) {
		err = PTR_ERR(cs);
		goto out_end;
	}

	for (n = 0; n < NUM_GPR_DW; n++) {
		if (cs[n] != n) {
			pr_err("Incorrect value[%d] found for GPR[%d]\n",
			       cs[n], n);
			err = -EINVAL;
			break;
		}
	}

	i915_gem_object_unpin_map(scratch->obj);

out_end:
	if (igt_live_test_end(&t))
		err = -EIO;
	i915_request_put(last);
out_unpin:
	intel_context_unpin(ve);
out_put:
	intel_context_put(ve);
out_scratch:
	i915_vma_unpin_and_release(&scratch, 0);
	return err;
}

static int live_virtual_preserved(void *arg)
{
	struct intel_gt *gt = arg;
	struct intel_engine_cs *siblings[MAX_ENGINE_INSTANCE + 1];
	unsigned int class, inst;

	/*
	 * Check that the context image retains non-privileged (user) registers
	 * from one engine to the next. For this we check that the CS_GPR
	 * are preserved.
	 */

	if (intel_uc_uses_guc_submission(&gt->uc))
		return 0;

	/* As we use CS_GPR we cannot run before they existed on all engines. */
	if (INTEL_GEN(gt->i915) < 9)
		return 0;

	for (class = 0; class <= MAX_ENGINE_CLASS; class++) {
		int nsibling, err;

		nsibling = 0;
		for (inst = 0; inst <= MAX_ENGINE_INSTANCE; inst++) {
			if (!gt->engine_class[class][inst])
				continue;

			siblings[nsibling++] = gt->engine_class[class][inst];
		}
		if (nsibling < 2)
			continue;

		err = preserved_virtual_engine(gt, siblings, nsibling);
		if (err)
			return err;
	}

	return 0;
}

static int bond_virtual_engine(struct intel_gt *gt,
			       unsigned int class,
			       struct intel_engine_cs **siblings,
			       unsigned int nsibling,
			       unsigned int flags)
#define BOND_SCHEDULE BIT(0)
{
	struct intel_engine_cs *master;
	struct i915_request *rq[16];
	enum intel_engine_id id;
	struct igt_spinner spin;
	unsigned long n;
	int err;

	/*
	 * A set of bonded requests is intended to be run concurrently
	 * across a number of engines. We use one request per-engine
	 * and a magic fence to schedule each of the bonded requests
	 * at the same time. A consequence of our current scheduler is that
	 * we only move requests to the HW ready queue when the request
	 * becomes ready, that is when all of its prerequisite fences have
	 * been signaled. As one of those fences is the master submit fence,
	 * there is a delay on all secondary fences as the HW may be
	 * currently busy. Equally, as all the requests are independent,
	 * they may have other fences that delay individual request
	 * submission to HW. Ergo, we do not guarantee that all requests are
	 * immediately submitted to HW at the same time, just that if the
	 * rules are abided by, they are ready at the same time as the
	 * first is submitted. Userspace can embed semaphores in its batch
	 * to ensure parallel execution of its phases as it requires.
	 * Though naturally it gets requested that perhaps the scheduler should
	 * take care of parallel execution, even across preemption events on
	 * different HW. (The proper answer is of course "lalalala".)
	 *
	 * With the submit-fence, we have identified three possible phases
	 * of synchronisation depending on the master fence: queued (not
	 * ready), executing, and signaled. The first two are quite simple
	 * and checked below. However, the signaled master fence handling is
	 * contentious. Currently we do not distinguish between a signaled
	 * fence and an expired fence, as once signaled it does not convey
	 * any information about the previous execution. It may even be freed
	 * and hence checking later it may not exist at all. Ergo we currently
	 * do not apply the bonding constraint for an already signaled fence,
	 * as our expectation is that it should not constrain the secondaries
	 * and is outside of the scope of the bonded request API (i.e. all
	 * userspace requests are meant to be running in parallel). As
	 * it imposes no constraint, and is effectively a no-op, we do not
	 * check below as normal execution flows are checked extensively above.
	 *
	 * XXX Is the degenerate handling of signaled submit fences the
	 * expected behaviour for userpace?
	 */

	GEM_BUG_ON(nsibling >= ARRAY_SIZE(rq) - 1);

	if (igt_spinner_init(&spin, gt))
		return -ENOMEM;

	err = 0;
	rq[0] = ERR_PTR(-ENOMEM);
	for_each_engine(master, gt, id) {
		struct i915_sw_fence fence = {};
		struct intel_context *ce;

		if (master->class == class)
			continue;

		ce = intel_context_create(master);
		if (IS_ERR(ce)) {
			err = PTR_ERR(ce);
			goto out;
		}

		memset_p((void *)rq, ERR_PTR(-EINVAL), ARRAY_SIZE(rq));

		rq[0] = igt_spinner_create_request(&spin, ce, MI_NOOP);
		intel_context_put(ce);
		if (IS_ERR(rq[0])) {
			err = PTR_ERR(rq[0]);
			goto out;
		}
		i915_request_get(rq[0]);

		if (flags & BOND_SCHEDULE) {
			onstack_fence_init(&fence);
			err = i915_sw_fence_await_sw_fence_gfp(&rq[0]->submit,
							       &fence,
							       GFP_KERNEL);
		}

		i915_request_add(rq[0]);
		if (err < 0)
			goto out;

		if (!(flags & BOND_SCHEDULE) &&
		    !igt_wait_for_spinner(&spin, rq[0])) {
			err = -EIO;
			goto out;
		}

		for (n = 0; n < nsibling; n++) {
			struct intel_context *ve;

			ve = intel_execlists_create_virtual(siblings, nsibling);
			if (IS_ERR(ve)) {
				err = PTR_ERR(ve);
				onstack_fence_fini(&fence);
				goto out;
			}

			err = intel_virtual_engine_attach_bond(ve->engine,
							       master,
							       siblings[n]);
			if (err) {
				intel_context_put(ve);
				onstack_fence_fini(&fence);
				goto out;
			}

			err = intel_context_pin(ve);
			intel_context_put(ve);
			if (err) {
				onstack_fence_fini(&fence);
				goto out;
			}

			rq[n + 1] = i915_request_create(ve);
			intel_context_unpin(ve);
			if (IS_ERR(rq[n + 1])) {
				err = PTR_ERR(rq[n + 1]);
				onstack_fence_fini(&fence);
				goto out;
			}
			i915_request_get(rq[n + 1]);

			err = i915_request_await_execution(rq[n + 1],
							   &rq[0]->fence,
							   ve->engine->bond_execute);
			i915_request_add(rq[n + 1]);
			if (err < 0) {
				onstack_fence_fini(&fence);
				goto out;
			}
		}
		onstack_fence_fini(&fence);
		intel_engine_flush_submission(master);
		igt_spinner_end(&spin);

		if (i915_request_wait(rq[0], 0, HZ / 10) < 0) {
			pr_err("Master request did not execute (on %s)!\n",
			       rq[0]->engine->name);
			err = -EIO;
			goto out;
		}

		for (n = 0; n < nsibling; n++) {
			if (i915_request_wait(rq[n + 1], 0,
					      MAX_SCHEDULE_TIMEOUT) < 0) {
				err = -EIO;
				goto out;
			}

			if (rq[n + 1]->engine != siblings[n]) {
				pr_err("Bonded request did not execute on target engine: expected %s, used %s; master was %s\n",
				       siblings[n]->name,
				       rq[n + 1]->engine->name,
				       rq[0]->engine->name);
				err = -EINVAL;
				goto out;
			}
		}

		for (n = 0; !IS_ERR(rq[n]); n++)
			i915_request_put(rq[n]);
		rq[0] = ERR_PTR(-ENOMEM);
	}

out:
	for (n = 0; !IS_ERR(rq[n]); n++)
		i915_request_put(rq[n]);
	if (igt_flush_test(gt->i915))
		err = -EIO;

	igt_spinner_fini(&spin);
	return err;
}

static int live_virtual_bond(void *arg)
{
	static const struct phase {
		const char *name;
		unsigned int flags;
	} phases[] = {
		{ "", 0 },
		{ "schedule", BOND_SCHEDULE },
		{ },
	};
	struct intel_gt *gt = arg;
	struct intel_engine_cs *siblings[MAX_ENGINE_INSTANCE + 1];
	unsigned int class, inst;
	int err;

	if (intel_uc_uses_guc_submission(&gt->uc))
		return 0;

	for (class = 0; class <= MAX_ENGINE_CLASS; class++) {
		const struct phase *p;
		int nsibling;

		nsibling = 0;
		for (inst = 0; inst <= MAX_ENGINE_INSTANCE; inst++) {
			if (!gt->engine_class[class][inst])
				break;

			GEM_BUG_ON(nsibling == ARRAY_SIZE(siblings));
			siblings[nsibling++] = gt->engine_class[class][inst];
		}
		if (nsibling < 2)
			continue;

		for (p = phases; p->name; p++) {
			err = bond_virtual_engine(gt,
						  class, siblings, nsibling,
						  p->flags);
			if (err) {
				pr_err("%s(%s): failed class=%d, nsibling=%d, err=%d\n",
				       __func__, p->name, class, nsibling, err);
				return err;
			}
		}
	}

	return 0;
}

static int reset_virtual_engine(struct intel_gt *gt,
				struct intel_engine_cs **siblings,
				unsigned int nsibling)
{
	struct intel_engine_cs *engine;
	struct intel_context *ve;
	unsigned long *heartbeat;
	struct igt_spinner spin;
	struct i915_request *rq;
	unsigned int n;
	int err = 0;

	/*
	 * In order to support offline error capture for fast preempt reset,
	 * we need to decouple the guilty request and ensure that it and its
	 * descendents are not executed while the capture is in progress.
	 */

	heartbeat = kmalloc_array(nsibling, sizeof(*heartbeat), GFP_KERNEL);
	if (!heartbeat)
		return -ENOMEM;

	if (igt_spinner_init(&spin, gt)) {
		err = -ENOMEM;
		goto out_free;
	}

	ve = intel_execlists_create_virtual(siblings, nsibling);
	if (IS_ERR(ve)) {
		err = PTR_ERR(ve);
		goto out_spin;
	}

	for (n = 0; n < nsibling; n++)
		engine_heartbeat_disable(siblings[n], &heartbeat[n]);

	rq = igt_spinner_create_request(&spin, ve, MI_ARB_CHECK);
	if (IS_ERR(rq)) {
		err = PTR_ERR(rq);
		goto out_heartbeat;
	}
	i915_request_add(rq);

	if (!igt_wait_for_spinner(&spin, rq)) {
		intel_gt_set_wedged(gt);
		err = -ETIME;
		goto out_heartbeat;
	}

	engine = rq->engine;
	GEM_BUG_ON(engine == ve->engine);

	/* Take ownership of the reset and tasklet */
	if (test_and_set_bit(I915_RESET_ENGINE + engine->id,
			     &gt->reset.flags)) {
		intel_gt_set_wedged(gt);
		err = -EBUSY;
		goto out_heartbeat;
	}
	tasklet_disable(&engine->execlists.tasklet);

	engine->execlists.tasklet.func(engine->execlists.tasklet.data);
	GEM_BUG_ON(execlists_active(&engine->execlists) != rq);

	/* Fake a preemption event; failed of course */
	spin_lock_irq(&engine->active.lock);
	__unwind_incomplete_requests(engine);
	spin_unlock_irq(&engine->active.lock);
	GEM_BUG_ON(rq->engine != ve->engine);

	/* Reset the engine while keeping our active request on hold */
	execlists_hold(engine, rq);
	GEM_BUG_ON(!i915_request_on_hold(rq));

	intel_engine_reset(engine, NULL);
	GEM_BUG_ON(rq->fence.error != -EIO);

	/* Release our grasp on the engine, letting CS flow again */
	tasklet_enable(&engine->execlists.tasklet);
	clear_and_wake_up_bit(I915_RESET_ENGINE + engine->id, &gt->reset.flags);

	/* Check that we do not resubmit the held request */
	i915_request_get(rq);
	if (!i915_request_wait(rq, 0, HZ / 5)) {
		pr_err("%s: on hold request completed!\n",
		       engine->name);
		intel_gt_set_wedged(gt);
		err = -EIO;
		goto out_rq;
	}
	GEM_BUG_ON(!i915_request_on_hold(rq));

	/* But is resubmitted on release */
	execlists_unhold(engine, rq);
	if (i915_request_wait(rq, 0, HZ / 5) < 0) {
		pr_err("%s: held request did not complete!\n",
		       engine->name);
		intel_gt_set_wedged(gt);
		err = -ETIME;
	}

out_rq:
	i915_request_put(rq);
out_heartbeat:
	for (n = 0; n < nsibling; n++)
		engine_heartbeat_enable(siblings[n], heartbeat[n]);

	intel_context_put(ve);
out_spin:
	igt_spinner_fini(&spin);
out_free:
	kfree(heartbeat);
	return err;
}

static int live_virtual_reset(void *arg)
{
	struct intel_gt *gt = arg;
	struct intel_engine_cs *siblings[MAX_ENGINE_INSTANCE + 1];
	unsigned int class, inst;

	/*
	 * Check that we handle a reset event within a virtual engine.
	 * Only the physical engine is reset, but we have to check the flow
	 * of the virtual requests around the reset, and make sure it is not
	 * forgotten.
	 */

	if (intel_uc_uses_guc_submission(&gt->uc))
		return 0;

	if (!intel_has_reset_engine(gt))
		return 0;

	for (class = 0; class <= MAX_ENGINE_CLASS; class++) {
		int nsibling, err;

		nsibling = 0;
		for (inst = 0; inst <= MAX_ENGINE_INSTANCE; inst++) {
			if (!gt->engine_class[class][inst])
				continue;

			siblings[nsibling++] = gt->engine_class[class][inst];
		}
		if (nsibling < 2)
			continue;

		err = reset_virtual_engine(gt, siblings, nsibling);
		if (err)
			return err;
	}

	return 0;
}

int intel_execlists_live_selftests(struct drm_i915_private *i915)
{
	static const struct i915_subtest tests[] = {
		SUBTEST(live_sanitycheck),
		SUBTEST(live_unlite_switch),
		SUBTEST(live_unlite_preempt),
		SUBTEST(live_pin_rewind),
		SUBTEST(live_hold_reset),
		SUBTEST(live_error_interrupt),
		SUBTEST(live_timeslice_preempt),
		SUBTEST(live_timeslice_rewind),
		SUBTEST(live_timeslice_queue),
		SUBTEST(live_busywait_preempt),
		SUBTEST(live_preempt),
		SUBTEST(live_late_preempt),
		SUBTEST(live_nopreempt),
		SUBTEST(live_preempt_cancel),
		SUBTEST(live_suppress_self_preempt),
		SUBTEST(live_suppress_wait_preempt),
		SUBTEST(live_chain_preempt),
		SUBTEST(live_preempt_gang),
		SUBTEST(live_preempt_timeout),
		SUBTEST(live_preempt_smoke),
		SUBTEST(live_virtual_engine),
		SUBTEST(live_virtual_mask),
		SUBTEST(live_virtual_preserved),
		SUBTEST(live_virtual_bond),
		SUBTEST(live_virtual_reset),
	};

	if (!HAS_EXECLISTS(i915))
		return 0;

	if (intel_gt_is_wedged(&i915->gt))
		return 0;

	return intel_gt_live_subtests(tests, &i915->gt);
}

static void hexdump(const void *buf, size_t len)
{
	const size_t rowsize = 8 * sizeof(u32);
	const void *prev = NULL;
	bool skip = false;
	size_t pos;

	for (pos = 0; pos < len; pos += rowsize) {
		char line[128];

		if (prev && !memcmp(prev, buf + pos, rowsize)) {
			if (!skip) {
				pr_info("*\n");
				skip = true;
			}
			continue;
		}

		WARN_ON_ONCE(hex_dump_to_buffer(buf + pos, len - pos,
						rowsize, sizeof(u32),
						line, sizeof(line),
						false) >= sizeof(line));
		pr_info("[%04zx] %s\n", pos, line);

		prev = buf + pos;
		skip = false;
	}
}

static int emit_semaphore_signal(struct intel_context *ce, void *slot)
{
	const u32 offset =
		i915_ggtt_offset(ce->engine->status_page.vma) +
		offset_in_page(slot);
	struct i915_request *rq;
	u32 *cs;

	rq = intel_context_create_request(ce);
	if (IS_ERR(rq))
		return PTR_ERR(rq);

	cs = intel_ring_begin(rq, 4);
	if (IS_ERR(cs)) {
		i915_request_add(rq);
		return PTR_ERR(cs);
	}

	*cs++ = MI_STORE_DWORD_IMM_GEN4 | MI_USE_GGTT;
	*cs++ = offset;
	*cs++ = 0;
	*cs++ = 1;

	intel_ring_advance(rq, cs);

	rq->sched.attr.priority = I915_PRIORITY_BARRIER;
	i915_request_add(rq);
	return 0;
}

static int context_flush(struct intel_context *ce, long timeout)
{
	struct i915_request *rq;
	struct dma_fence *fence;
	int err = 0;

	rq = intel_engine_create_kernel_request(ce->engine);
	if (IS_ERR(rq))
		return PTR_ERR(rq);

	fence = i915_active_fence_get(&ce->timeline->last_request);
	if (fence) {
		i915_request_await_dma_fence(rq, fence);
		dma_fence_put(fence);
	}

	rq = i915_request_get(rq);
	i915_request_add(rq);
	if (i915_request_wait(rq, 0, timeout) < 0)
		err = -ETIME;
	i915_request_put(rq);

	rmb(); /* We know the request is written, make sure all state is too! */
	return err;
}

static int live_lrc_layout(void *arg)
{
	struct intel_gt *gt = arg;
	struct intel_engine_cs *engine;
	enum intel_engine_id id;
	u32 *lrc;
	int err;

	/*
	 * Check the registers offsets we use to create the initial reg state
	 * match the layout saved by HW.
	 */

	lrc = kmalloc(PAGE_SIZE, GFP_KERNEL);
	if (!lrc)
		return -ENOMEM;

	err = 0;
	for_each_engine(engine, gt, id) {
		u32 *hw;
		int dw;

		if (!engine->default_state)
			continue;

		hw = i915_gem_object_pin_map(engine->default_state,
					     I915_MAP_WB);
		if (IS_ERR(hw)) {
			err = PTR_ERR(hw);
			break;
		}
		hw += LRC_STATE_PN * PAGE_SIZE / sizeof(*hw);

		execlists_init_reg_state(memset(lrc, POISON_INUSE, PAGE_SIZE),
					 engine->kernel_context,
					 engine,
					 engine->kernel_context->ring,
					 true);

		dw = 0;
		do {
			u32 lri = hw[dw];

			if (lri == 0) {
				dw++;
				continue;
			}

			if (lrc[dw] == 0) {
				pr_debug("%s: skipped instruction %x at dword %d\n",
					 engine->name, lri, dw);
				dw++;
				continue;
			}

			if ((lri & GENMASK(31, 23)) != MI_INSTR(0x22, 0)) {
				pr_err("%s: Expected LRI command at dword %d, found %08x\n",
				       engine->name, dw, lri);
				err = -EINVAL;
				break;
			}

			if (lrc[dw] != lri) {
				pr_err("%s: LRI command mismatch at dword %d, expected %08x found %08x\n",
				       engine->name, dw, lri, lrc[dw]);
				err = -EINVAL;
				break;
			}

			lri &= 0x7f;
			lri++;
			dw++;

			while (lri) {
				if (hw[dw] != lrc[dw]) {
					pr_err("%s: Different registers found at dword %d, expected %x, found %x\n",
					       engine->name, dw, hw[dw], lrc[dw]);
					err = -EINVAL;
					break;
				}

				/*
				 * Skip over the actual register value as we
				 * expect that to differ.
				 */
				dw += 2;
				lri -= 2;
			}
		} while ((lrc[dw] & ~BIT(0)) != MI_BATCH_BUFFER_END);

		if (err) {
			pr_info("%s: HW register image:\n", engine->name);
			hexdump(hw, PAGE_SIZE);

			pr_info("%s: SW register image:\n", engine->name);
			hexdump(lrc, PAGE_SIZE);
		}

		i915_gem_object_unpin_map(engine->default_state);
		if (err)
			break;
	}

	kfree(lrc);
	return err;
}

static int find_offset(const u32 *lri, u32 offset)
{
	int i;

	for (i = 0; i < PAGE_SIZE / sizeof(u32); i++)
		if (lri[i] == offset)
			return i;

	return -1;
}

static int live_lrc_fixed(void *arg)
{
	struct intel_gt *gt = arg;
	struct intel_engine_cs *engine;
	enum intel_engine_id id;
	int err = 0;

	/*
	 * Check the assumed register offsets match the actual locations in
	 * the context image.
	 */

	for_each_engine(engine, gt, id) {
		const struct {
			u32 reg;
			u32 offset;
			const char *name;
		} tbl[] = {
			{
				i915_mmio_reg_offset(RING_START(engine->mmio_base)),
				CTX_RING_START - 1,
				"RING_START"
			},
			{
				i915_mmio_reg_offset(RING_CTL(engine->mmio_base)),
				CTX_RING_CTL - 1,
				"RING_CTL"
			},
			{
				i915_mmio_reg_offset(RING_HEAD(engine->mmio_base)),
				CTX_RING_HEAD - 1,
				"RING_HEAD"
			},
			{
				i915_mmio_reg_offset(RING_TAIL(engine->mmio_base)),
				CTX_RING_TAIL - 1,
				"RING_TAIL"
			},
			{
				i915_mmio_reg_offset(RING_MI_MODE(engine->mmio_base)),
				lrc_ring_mi_mode(engine),
				"RING_MI_MODE"
			},
			{
				i915_mmio_reg_offset(RING_BBSTATE(engine->mmio_base)),
				CTX_BB_STATE - 1,
				"BB_STATE"
			},
			{
				i915_mmio_reg_offset(RING_CTX_TIMESTAMP(engine->mmio_base)),
				CTX_TIMESTAMP - 1,
				"RING_CTX_TIMESTAMP"
			},
			{ },
		}, *t;
		u32 *hw;

		if (!engine->default_state)
			continue;

		hw = i915_gem_object_pin_map(engine->default_state,
					     I915_MAP_WB);
		if (IS_ERR(hw)) {
			err = PTR_ERR(hw);
			break;
		}
		hw += LRC_STATE_PN * PAGE_SIZE / sizeof(*hw);

		for (t = tbl; t->name; t++) {
			int dw = find_offset(hw, t->reg);

			if (dw != t->offset) {
				pr_err("%s: Offset for %s [0x%x] mismatch, found %x, expected %x\n",
				       engine->name,
				       t->name,
				       t->reg,
				       dw,
				       t->offset);
				err = -EINVAL;
			}
		}

		i915_gem_object_unpin_map(engine->default_state);
	}

	return err;
}

static int __live_lrc_state(struct intel_engine_cs *engine,
			    struct i915_vma *scratch)
{
	struct intel_context *ce;
	struct i915_request *rq;
	enum {
		RING_START_IDX = 0,
		RING_TAIL_IDX,
		MAX_IDX
	};
	u32 expected[MAX_IDX];
	u32 *cs;
	int err;
	int n;

	ce = intel_context_create(engine);
	if (IS_ERR(ce))
		return PTR_ERR(ce);

	err = intel_context_pin(ce);
	if (err)
		goto err_put;

	rq = i915_request_create(ce);
	if (IS_ERR(rq)) {
		err = PTR_ERR(rq);
		goto err_unpin;
	}

	cs = intel_ring_begin(rq, 4 * MAX_IDX);
	if (IS_ERR(cs)) {
		err = PTR_ERR(cs);
		i915_request_add(rq);
		goto err_unpin;
	}

	*cs++ = MI_STORE_REGISTER_MEM_GEN8 | MI_USE_GGTT;
	*cs++ = i915_mmio_reg_offset(RING_START(engine->mmio_base));
	*cs++ = i915_ggtt_offset(scratch) + RING_START_IDX * sizeof(u32);
	*cs++ = 0;

	expected[RING_START_IDX] = i915_ggtt_offset(ce->ring->vma);

	*cs++ = MI_STORE_REGISTER_MEM_GEN8 | MI_USE_GGTT;
	*cs++ = i915_mmio_reg_offset(RING_TAIL(engine->mmio_base));
	*cs++ = i915_ggtt_offset(scratch) + RING_TAIL_IDX * sizeof(u32);
	*cs++ = 0;

	i915_vma_lock(scratch);
	err = i915_request_await_object(rq, scratch->obj, true);
	if (!err)
		err = i915_vma_move_to_active(scratch, rq, EXEC_OBJECT_WRITE);
	i915_vma_unlock(scratch);

	i915_request_get(rq);
	i915_request_add(rq);
	if (err)
		goto err_rq;

	intel_engine_flush_submission(engine);
	expected[RING_TAIL_IDX] = ce->ring->tail;

	if (i915_request_wait(rq, 0, HZ / 5) < 0) {
		err = -ETIME;
		goto err_rq;
	}

	cs = i915_gem_object_pin_map(scratch->obj, I915_MAP_WB);
	if (IS_ERR(cs)) {
		err = PTR_ERR(cs);
		goto err_rq;
	}

	for (n = 0; n < MAX_IDX; n++) {
		if (cs[n] != expected[n]) {
			pr_err("%s: Stored register[%d] value[0x%x] did not match expected[0x%x]\n",
			       engine->name, n, cs[n], expected[n]);
			err = -EINVAL;
			break;
		}
	}

	i915_gem_object_unpin_map(scratch->obj);

err_rq:
	i915_request_put(rq);
err_unpin:
	intel_context_unpin(ce);
err_put:
	intel_context_put(ce);
	return err;
}

static int live_lrc_state(void *arg)
{
	struct intel_gt *gt = arg;
	struct intel_engine_cs *engine;
	struct i915_vma *scratch;
	enum intel_engine_id id;
	int err = 0;

	/*
	 * Check the live register state matches what we expect for this
	 * intel_context.
	 */

	scratch = create_scratch(gt);
	if (IS_ERR(scratch))
		return PTR_ERR(scratch);

	for_each_engine(engine, gt, id) {
		err = __live_lrc_state(engine, scratch);
		if (err)
			break;
	}

	if (igt_flush_test(gt->i915))
		err = -EIO;

	i915_vma_unpin_and_release(&scratch, 0);
	return err;
}

static int gpr_make_dirty(struct intel_context *ce)
{
	struct i915_request *rq;
	u32 *cs;
	int n;

	rq = intel_context_create_request(ce);
	if (IS_ERR(rq))
		return PTR_ERR(rq);

	cs = intel_ring_begin(rq, 2 * NUM_GPR_DW + 2);
	if (IS_ERR(cs)) {
		i915_request_add(rq);
		return PTR_ERR(cs);
	}

	*cs++ = MI_LOAD_REGISTER_IMM(NUM_GPR_DW);
	for (n = 0; n < NUM_GPR_DW; n++) {
		*cs++ = CS_GPR(ce->engine, n);
		*cs++ = STACK_MAGIC;
	}
	*cs++ = MI_NOOP;

	intel_ring_advance(rq, cs);

	rq->sched.attr.priority = I915_PRIORITY_BARRIER;
	i915_request_add(rq);

	return 0;
}

static struct i915_request *
__gpr_read(struct intel_context *ce, struct i915_vma *scratch, u32 *slot)
{
	const u32 offset =
		i915_ggtt_offset(ce->engine->status_page.vma) +
		offset_in_page(slot);
	struct i915_request *rq;
	u32 *cs;
	int err;
	int n;

	rq = intel_context_create_request(ce);
	if (IS_ERR(rq))
		return rq;

	cs = intel_ring_begin(rq, 6 + 4 * NUM_GPR_DW);
	if (IS_ERR(cs)) {
		i915_request_add(rq);
		return ERR_CAST(cs);
	}

	*cs++ = MI_ARB_ON_OFF | MI_ARB_ENABLE;
	*cs++ = MI_NOOP;

	*cs++ = MI_SEMAPHORE_WAIT |
		MI_SEMAPHORE_GLOBAL_GTT |
		MI_SEMAPHORE_POLL |
		MI_SEMAPHORE_SAD_NEQ_SDD;
	*cs++ = 0;
	*cs++ = offset;
	*cs++ = 0;

	for (n = 0; n < NUM_GPR_DW; n++) {
		*cs++ = MI_STORE_REGISTER_MEM_GEN8 | MI_USE_GGTT;
		*cs++ = CS_GPR(ce->engine, n);
		*cs++ = i915_ggtt_offset(scratch) + n * sizeof(u32);
		*cs++ = 0;
	}

	i915_vma_lock(scratch);
	err = i915_request_await_object(rq, scratch->obj, true);
	if (!err)
		err = i915_vma_move_to_active(scratch, rq, EXEC_OBJECT_WRITE);
	i915_vma_unlock(scratch);

	i915_request_get(rq);
	i915_request_add(rq);
	if (err) {
		i915_request_put(rq);
		rq = ERR_PTR(err);
	}

	return rq;
}

static int __live_lrc_gpr(struct intel_engine_cs *engine,
			  struct i915_vma *scratch,
			  bool preempt)
{
	u32 *slot = memset32(engine->status_page.addr + 1000, 0, 4);
	struct intel_context *ce;
	struct i915_request *rq;
	u32 *cs;
	int err;
	int n;

	if (INTEL_GEN(engine->i915) < 9 && engine->class != RENDER_CLASS)
		return 0; /* GPR only on rcs0 for gen8 */

	err = gpr_make_dirty(engine->kernel_context);
	if (err)
		return err;

	ce = intel_context_create(engine);
	if (IS_ERR(ce))
		return PTR_ERR(ce);

	rq = __gpr_read(ce, scratch, slot);
	if (IS_ERR(rq)) {
		err = PTR_ERR(rq);
		goto err_put;
	}

	err = wait_for_submit(engine, rq, HZ / 2);
	if (err)
		goto err_rq;

	if (preempt) {
		err = gpr_make_dirty(engine->kernel_context);
		if (err)
			goto err_rq;

		err = emit_semaphore_signal(engine->kernel_context, slot);
		if (err)
			goto err_rq;
	} else {
		slot[0] = 1;
		wmb();
	}

	if (i915_request_wait(rq, 0, HZ / 5) < 0) {
		err = -ETIME;
		goto err_rq;
	}

	cs = i915_gem_object_pin_map(scratch->obj, I915_MAP_WB);
	if (IS_ERR(cs)) {
		err = PTR_ERR(cs);
		goto err_rq;
	}

	for (n = 0; n < NUM_GPR_DW; n++) {
		if (cs[n]) {
			pr_err("%s: GPR[%d].%s was not zero, found 0x%08x!\n",
			       engine->name,
			       n / 2, n & 1 ? "udw" : "ldw",
			       cs[n]);
			err = -EINVAL;
			break;
		}
	}

	i915_gem_object_unpin_map(scratch->obj);

err_rq:
	memset32(&slot[0], -1, 4);
	wmb();
	i915_request_put(rq);
err_put:
	intel_context_put(ce);
	return err;
}

static int live_lrc_gpr(void *arg)
{
	struct intel_gt *gt = arg;
	struct intel_engine_cs *engine;
	struct i915_vma *scratch;
	enum intel_engine_id id;
	int err = 0;

	/*
	 * Check that GPR registers are cleared in new contexts as we need
	 * to avoid leaking any information from previous contexts.
	 */

	scratch = create_scratch(gt);
	if (IS_ERR(scratch))
		return PTR_ERR(scratch);

	for_each_engine(engine, gt, id) {
		unsigned long heartbeat;

		engine_heartbeat_disable(engine, &heartbeat);

		err = __live_lrc_gpr(engine, scratch, false);
		if (err)
			goto err;

		err = __live_lrc_gpr(engine, scratch, true);
		if (err)
			goto err;

err:
		engine_heartbeat_enable(engine, heartbeat);
		if (igt_flush_test(gt->i915))
			err = -EIO;
		if (err)
			break;
	}

	i915_vma_unpin_and_release(&scratch, 0);
	return err;
}

static struct i915_request *
create_timestamp(struct intel_context *ce, void *slot, int idx)
{
	const u32 offset =
		i915_ggtt_offset(ce->engine->status_page.vma) +
		offset_in_page(slot);
	struct i915_request *rq;
	u32 *cs;
	int err;

	rq = intel_context_create_request(ce);
	if (IS_ERR(rq))
		return rq;

	cs = intel_ring_begin(rq, 10);
	if (IS_ERR(cs)) {
		err = PTR_ERR(cs);
		goto err;
	}

	*cs++ = MI_ARB_ON_OFF | MI_ARB_ENABLE;
	*cs++ = MI_NOOP;

	*cs++ = MI_SEMAPHORE_WAIT |
		MI_SEMAPHORE_GLOBAL_GTT |
		MI_SEMAPHORE_POLL |
		MI_SEMAPHORE_SAD_NEQ_SDD;
	*cs++ = 0;
	*cs++ = offset;
	*cs++ = 0;

	*cs++ = MI_STORE_REGISTER_MEM_GEN8 | MI_USE_GGTT;
	*cs++ = i915_mmio_reg_offset(RING_CTX_TIMESTAMP(rq->engine->mmio_base));
	*cs++ = offset + idx * sizeof(u32);
	*cs++ = 0;

	intel_ring_advance(rq, cs);

	rq->sched.attr.priority = I915_PRIORITY_MASK;
	err = 0;
err:
	i915_request_get(rq);
	i915_request_add(rq);
	if (err) {
		i915_request_put(rq);
		return ERR_PTR(err);
	}

	return rq;
}

struct lrc_timestamp {
	struct intel_engine_cs *engine;
	struct intel_context *ce[2];
	u32 poison;
};

static bool timestamp_advanced(u32 start, u32 end)
{
	return (s32)(end - start) > 0;
}

static int __lrc_timestamp(const struct lrc_timestamp *arg, bool preempt)
{
	u32 *slot = memset32(arg->engine->status_page.addr + 1000, 0, 4);
	struct i915_request *rq;
	u32 timestamp;
	int err = 0;

	arg->ce[0]->lrc_reg_state[CTX_TIMESTAMP] = arg->poison;
	rq = create_timestamp(arg->ce[0], slot, 1);
	if (IS_ERR(rq))
		return PTR_ERR(rq);

	err = wait_for_submit(rq->engine, rq, HZ / 2);
	if (err)
		goto err;

	if (preempt) {
		arg->ce[1]->lrc_reg_state[CTX_TIMESTAMP] = 0xdeadbeef;
		err = emit_semaphore_signal(arg->ce[1], slot);
		if (err)
			goto err;
	} else {
		slot[0] = 1;
		wmb();
	}

	/* And wait for switch to kernel (to save our context to memory) */
	err = context_flush(arg->ce[0], HZ / 2);
	if (err)
		goto err;

	if (!timestamp_advanced(arg->poison, slot[1])) {
		pr_err("%s(%s): invalid timestamp on restore, context:%x, request:%x\n",
		       arg->engine->name, preempt ? "preempt" : "simple",
		       arg->poison, slot[1]);
		err = -EINVAL;
	}

	timestamp = READ_ONCE(arg->ce[0]->lrc_reg_state[CTX_TIMESTAMP]);
	if (!timestamp_advanced(slot[1], timestamp)) {
		pr_err("%s(%s): invalid timestamp on save, request:%x, context:%x\n",
		       arg->engine->name, preempt ? "preempt" : "simple",
		       slot[1], timestamp);
		err = -EINVAL;
	}

err:
	memset32(slot, -1, 4);
	i915_request_put(rq);
	return err;
}

static int live_lrc_timestamp(void *arg)
{
	struct lrc_timestamp data = {};
	struct intel_gt *gt = arg;
	enum intel_engine_id id;
	const u32 poison[] = {
		0,
		S32_MAX,
		(u32)S32_MAX + 1,
		U32_MAX,
	};

	/*
	 * We want to verify that the timestamp is saved and restore across
	 * context switches and is monotonic.
	 *
	 * So we do this with a little bit of LRC poisoning to check various
	 * boundary conditions, and see what happens if we preempt the context
	 * with a second request (carrying more poison into the timestamp).
	 */

	for_each_engine(data.engine, gt, id) {
		unsigned long heartbeat;
		int i, err = 0;

		engine_heartbeat_disable(data.engine, &heartbeat);

		for (i = 0; i < ARRAY_SIZE(data.ce); i++) {
			struct intel_context *tmp;

			tmp = intel_context_create(data.engine);
			if (IS_ERR(tmp)) {
				err = PTR_ERR(tmp);
				goto err;
			}

			err = intel_context_pin(tmp);
			if (err) {
				intel_context_put(tmp);
				goto err;
			}

			data.ce[i] = tmp;
		}

		for (i = 0; i < ARRAY_SIZE(poison); i++) {
			data.poison = poison[i];

			err = __lrc_timestamp(&data, false);
			if (err)
				break;

			err = __lrc_timestamp(&data, true);
			if (err)
				break;
		}

err:
		engine_heartbeat_enable(data.engine, heartbeat);
		for (i = 0; i < ARRAY_SIZE(data.ce); i++) {
			if (!data.ce[i])
				break;

			intel_context_unpin(data.ce[i]);
			intel_context_put(data.ce[i]);
		}

		if (igt_flush_test(gt->i915))
			err = -EIO;
		if (err)
			return err;
	}

	return 0;
}

static struct i915_vma *
create_user_vma(struct i915_address_space *vm, unsigned long size)
{
	struct drm_i915_gem_object *obj;
	struct i915_vma *vma;
	int err;

	obj = i915_gem_object_create_internal(vm->i915, size);
	if (IS_ERR(obj))
		return ERR_CAST(obj);

	vma = i915_vma_instance(obj, vm, NULL);
	if (IS_ERR(vma)) {
		i915_gem_object_put(obj);
		return vma;
	}

	err = i915_vma_pin(vma, 0, 0, PIN_USER);
	if (err) {
		i915_gem_object_put(obj);
		return ERR_PTR(err);
	}

	return vma;
}

static struct i915_vma *
store_context(struct intel_context *ce, struct i915_vma *scratch)
{
	struct i915_vma *batch;
	u32 dw, x, *cs, *hw;

	batch = create_user_vma(ce->vm, SZ_64K);
	if (IS_ERR(batch))
		return batch;

	cs = i915_gem_object_pin_map(batch->obj, I915_MAP_WC);
	if (IS_ERR(cs)) {
		i915_vma_put(batch);
		return ERR_CAST(cs);
	}

	x = 0;
	dw = 0;
	hw = ce->engine->pinned_default_state;
	hw += LRC_STATE_PN * PAGE_SIZE / sizeof(*hw);
	do {
		u32 len = hw[dw] & 0x7f;

		if (hw[dw] == 0) {
			dw++;
			continue;
		}

		if ((hw[dw] & GENMASK(31, 23)) != MI_INSTR(0x22, 0)) {
			dw += len + 2;
			continue;
		}

		dw++;
		len = (len + 1) / 2;
		while (len--) {
			*cs++ = MI_STORE_REGISTER_MEM_GEN8;
			*cs++ = hw[dw];
			*cs++ = lower_32_bits(scratch->node.start + x);
			*cs++ = upper_32_bits(scratch->node.start + x);

			dw += 2;
			x += 4;
		}
	} while (dw < PAGE_SIZE / sizeof(u32) &&
		 (hw[dw] & ~BIT(0)) != MI_BATCH_BUFFER_END);

	*cs++ = MI_BATCH_BUFFER_END;

	i915_gem_object_flush_map(batch->obj);
	i915_gem_object_unpin_map(batch->obj);

	return batch;
}

static int move_to_active(struct i915_request *rq,
			  struct i915_vma *vma,
			  unsigned int flags)
{
	int err;

	i915_vma_lock(vma);
	err = i915_request_await_object(rq, vma->obj, flags);
	if (!err)
		err = i915_vma_move_to_active(vma, rq, flags);
	i915_vma_unlock(vma);

	return err;
}

static struct i915_request *
record_registers(struct intel_context *ce,
		 struct i915_vma *before,
		 struct i915_vma *after,
		 u32 *sema)
{
	struct i915_vma *b_before, *b_after;
	struct i915_request *rq;
	u32 *cs;
	int err;

	b_before = store_context(ce, before);
	if (IS_ERR(b_before))
		return ERR_CAST(b_before);

	b_after = store_context(ce, after);
	if (IS_ERR(b_after)) {
		rq = ERR_CAST(b_after);
		goto err_before;
	}

	rq = intel_context_create_request(ce);
	if (IS_ERR(rq))
		goto err_after;

	err = move_to_active(rq, before, EXEC_OBJECT_WRITE);
	if (err)
		goto err_rq;

	err = move_to_active(rq, b_before, 0);
	if (err)
		goto err_rq;

	err = move_to_active(rq, after, EXEC_OBJECT_WRITE);
	if (err)
		goto err_rq;

	err = move_to_active(rq, b_after, 0);
	if (err)
		goto err_rq;

	cs = intel_ring_begin(rq, 14);
	if (IS_ERR(cs)) {
		err = PTR_ERR(cs);
		goto err_rq;
	}

	*cs++ = MI_ARB_ON_OFF | MI_ARB_DISABLE;
	*cs++ = MI_BATCH_BUFFER_START_GEN8 | BIT(8);
	*cs++ = lower_32_bits(b_before->node.start);
	*cs++ = upper_32_bits(b_before->node.start);

	*cs++ = MI_ARB_ON_OFF | MI_ARB_ENABLE;
	*cs++ = MI_SEMAPHORE_WAIT |
		MI_SEMAPHORE_GLOBAL_GTT |
		MI_SEMAPHORE_POLL |
		MI_SEMAPHORE_SAD_NEQ_SDD;
	*cs++ = 0;
	*cs++ = i915_ggtt_offset(ce->engine->status_page.vma) +
		offset_in_page(sema);
	*cs++ = 0;
	*cs++ = MI_NOOP;

	*cs++ = MI_ARB_ON_OFF | MI_ARB_DISABLE;
	*cs++ = MI_BATCH_BUFFER_START_GEN8 | BIT(8);
	*cs++ = lower_32_bits(b_after->node.start);
	*cs++ = upper_32_bits(b_after->node.start);

	intel_ring_advance(rq, cs);

	WRITE_ONCE(*sema, 0);
	i915_request_get(rq);
	i915_request_add(rq);
err_after:
	i915_vma_put(b_after);
err_before:
	i915_vma_put(b_before);
	return rq;

err_rq:
	i915_request_add(rq);
	rq = ERR_PTR(err);
	goto err_after;
}

static struct i915_vma *load_context(struct intel_context *ce, u32 poison)
{
	struct i915_vma *batch;
	u32 dw, *cs, *hw;

	batch = create_user_vma(ce->vm, SZ_64K);
	if (IS_ERR(batch))
		return batch;

	cs = i915_gem_object_pin_map(batch->obj, I915_MAP_WC);
	if (IS_ERR(cs)) {
		i915_vma_put(batch);
		return ERR_CAST(cs);
	}

	dw = 0;
	hw = ce->engine->pinned_default_state;
	hw += LRC_STATE_PN * PAGE_SIZE / sizeof(*hw);
	do {
		u32 len = hw[dw] & 0x7f;

		if (hw[dw] == 0) {
			dw++;
			continue;
		}

		if ((hw[dw] & GENMASK(31, 23)) != MI_INSTR(0x22, 0)) {
			dw += len + 2;
			continue;
		}

		dw++;
		len = (len + 1) / 2;
		*cs++ = MI_LOAD_REGISTER_IMM(len);
		while (len--) {
			*cs++ = hw[dw];
			*cs++ = poison;
			dw += 2;
		}
	} while (dw < PAGE_SIZE / sizeof(u32) &&
		 (hw[dw] & ~BIT(0)) != MI_BATCH_BUFFER_END);

	*cs++ = MI_BATCH_BUFFER_END;

	i915_gem_object_flush_map(batch->obj);
	i915_gem_object_unpin_map(batch->obj);

	return batch;
}

static int poison_registers(struct intel_context *ce, u32 poison, u32 *sema)
{
	struct i915_request *rq;
	struct i915_vma *batch;
	u32 *cs;
	int err;

	batch = load_context(ce, poison);
	if (IS_ERR(batch))
		return PTR_ERR(batch);

	rq = intel_context_create_request(ce);
	if (IS_ERR(rq)) {
		err = PTR_ERR(rq);
		goto err_batch;
	}

	err = move_to_active(rq, batch, 0);
	if (err)
		goto err_rq;

	cs = intel_ring_begin(rq, 8);
	if (IS_ERR(cs)) {
		err = PTR_ERR(cs);
		goto err_rq;
	}

	*cs++ = MI_ARB_ON_OFF | MI_ARB_DISABLE;
	*cs++ = MI_BATCH_BUFFER_START_GEN8 | BIT(8);
	*cs++ = lower_32_bits(batch->node.start);
	*cs++ = upper_32_bits(batch->node.start);

	*cs++ = MI_STORE_DWORD_IMM_GEN4 | MI_USE_GGTT;
	*cs++ = i915_ggtt_offset(ce->engine->status_page.vma) +
		offset_in_page(sema);
	*cs++ = 0;
	*cs++ = 1;

	intel_ring_advance(rq, cs);

	rq->sched.attr.priority = I915_PRIORITY_BARRIER;
err_rq:
	i915_request_add(rq);
err_batch:
	i915_vma_put(batch);
	return err;
}

static bool is_moving(u32 a, u32 b)
{
	return a != b;
}

static int compare_isolation(struct intel_engine_cs *engine,
			     struct i915_vma *ref[2],
			     struct i915_vma *result[2],
			     struct intel_context *ce,
			     u32 poison)
{
	u32 x, dw, *hw, *lrc;
	u32 *A[2], *B[2];
	int err = 0;

	A[0] = i915_gem_object_pin_map(ref[0]->obj, I915_MAP_WC);
	if (IS_ERR(A[0]))
		return PTR_ERR(A[0]);

	A[1] = i915_gem_object_pin_map(ref[1]->obj, I915_MAP_WC);
	if (IS_ERR(A[1])) {
		err = PTR_ERR(A[1]);
		goto err_A0;
	}

	B[0] = i915_gem_object_pin_map(result[0]->obj, I915_MAP_WC);
	if (IS_ERR(B[0])) {
		err = PTR_ERR(B[0]);
		goto err_A1;
	}

	B[1] = i915_gem_object_pin_map(result[1]->obj, I915_MAP_WC);
	if (IS_ERR(B[1])) {
		err = PTR_ERR(B[1]);
		goto err_B0;
	}

	lrc = i915_gem_object_pin_map(ce->state->obj,
				      i915_coherent_map_type(engine->i915));
	if (IS_ERR(lrc)) {
		err = PTR_ERR(lrc);
		goto err_B1;
	}
	lrc += LRC_STATE_PN * PAGE_SIZE / sizeof(*hw);

	x = 0;
	dw = 0;
	hw = engine->pinned_default_state;
	hw += LRC_STATE_PN * PAGE_SIZE / sizeof(*hw);
	do {
		u32 len = hw[dw] & 0x7f;

		if (hw[dw] == 0) {
			dw++;
			continue;
		}

		if ((hw[dw] & GENMASK(31, 23)) != MI_INSTR(0x22, 0)) {
			dw += len + 2;
			continue;
		}

		dw++;
		len = (len + 1) / 2;
		while (len--) {
			if (!is_moving(A[0][x], A[1][x]) &&
			    (A[0][x] != B[0][x] || A[1][x] != B[1][x])) {
				switch (hw[dw] & 4095) {
				case 0x30: /* RING_HEAD */
				case 0x34: /* RING_TAIL */
					break;

				default:
					pr_err("%s[%d]: Mismatch for register %4x, default %08x, reference %08x, result (%08x, %08x), poison %08x, context %08x\n",
					       engine->name, dw,
					       hw[dw], hw[dw + 1],
					       A[0][x], B[0][x], B[1][x],
					       poison, lrc[dw + 1]);
					err = -EINVAL;
					break;
				}
			}
			dw += 2;
			x++;
		}
	} while (dw < PAGE_SIZE / sizeof(u32) &&
		 (hw[dw] & ~BIT(0)) != MI_BATCH_BUFFER_END);

	i915_gem_object_unpin_map(ce->state->obj);
err_B1:
	i915_gem_object_unpin_map(result[1]->obj);
err_B0:
	i915_gem_object_unpin_map(result[0]->obj);
err_A1:
	i915_gem_object_unpin_map(ref[1]->obj);
err_A0:
	i915_gem_object_unpin_map(ref[0]->obj);
	return err;
}

static int __lrc_isolation(struct intel_engine_cs *engine, u32 poison)
{
	u32 *sema = memset32(engine->status_page.addr + 1000, 0, 1);
	struct i915_vma *ref[2], *result[2];
	struct intel_context *A, *B;
	struct i915_request *rq;
	int err;

	A = intel_context_create(engine);
	if (IS_ERR(A))
		return PTR_ERR(A);

	B = intel_context_create(engine);
	if (IS_ERR(B)) {
		err = PTR_ERR(B);
		goto err_A;
	}

	ref[0] = create_user_vma(A->vm, SZ_64K);
	if (IS_ERR(ref[0])) {
		err = PTR_ERR(ref[0]);
		goto err_B;
	}

	ref[1] = create_user_vma(A->vm, SZ_64K);
	if (IS_ERR(ref[1])) {
		err = PTR_ERR(ref[1]);
		goto err_ref0;
	}

	rq = record_registers(A, ref[0], ref[1], sema);
	if (IS_ERR(rq)) {
		err = PTR_ERR(rq);
		goto err_ref1;
	}

	WRITE_ONCE(*sema, 1);
	wmb();

	if (i915_request_wait(rq, 0, HZ / 2) < 0) {
		i915_request_put(rq);
		err = -ETIME;
		goto err_ref1;
	}
	i915_request_put(rq);

	result[0] = create_user_vma(A->vm, SZ_64K);
	if (IS_ERR(result[0])) {
		err = PTR_ERR(result[0]);
		goto err_ref1;
	}

	result[1] = create_user_vma(A->vm, SZ_64K);
	if (IS_ERR(result[1])) {
		err = PTR_ERR(result[1]);
		goto err_result0;
	}

	rq = record_registers(A, result[0], result[1], sema);
	if (IS_ERR(rq)) {
		err = PTR_ERR(rq);
		goto err_result1;
	}

	err = poison_registers(B, poison, sema);
	if (err) {
		WRITE_ONCE(*sema, -1);
		i915_request_put(rq);
		goto err_result1;
	}

	if (i915_request_wait(rq, 0, HZ / 2) < 0) {
		i915_request_put(rq);
		err = -ETIME;
		goto err_result1;
	}
	i915_request_put(rq);

	err = compare_isolation(engine, ref, result, A, poison);

err_result1:
	i915_vma_put(result[1]);
err_result0:
	i915_vma_put(result[0]);
err_ref1:
	i915_vma_put(ref[1]);
err_ref0:
	i915_vma_put(ref[0]);
err_B:
	intel_context_put(B);
err_A:
	intel_context_put(A);
	return err;
}

static bool skip_isolation(const struct intel_engine_cs *engine)
{
	if (engine->class == COPY_ENGINE_CLASS && INTEL_GEN(engine->i915) == 9)
		return true;

	if (engine->class == RENDER_CLASS && INTEL_GEN(engine->i915) == 11)
		return true;

	return false;
}

static int live_lrc_isolation(void *arg)
{
	struct intel_gt *gt = arg;
	struct intel_engine_cs *engine;
	enum intel_engine_id id;
	const u32 poison[] = {
		STACK_MAGIC,
		0x3a3a3a3a,
		0x5c5c5c5c,
		0xffffffff,
		0xffff0000,
	};

	/*
	 * Our goal is try and verify that per-context state cannot be
	 * tampered with by another non-privileged client.
	 *
	 * We take the list of context registers from the LRI in the default
	 * context image and attempt to modify that list from a remote context.
	 */

	for_each_engine(engine, gt, id) {
		int err = 0;
		int i;

		/* Just don't even ask */
		if (!IS_ENABLED(CONFIG_DRM_I915_SELFTEST_BROKEN) &&
		    skip_isolation(engine))
			continue;

		intel_engine_pm_get(engine);
		if (engine->pinned_default_state) {
			for (i = 0; i < ARRAY_SIZE(poison); i++) {
				err = __lrc_isolation(engine, poison[i]);
				if (err)
					break;

				err = __lrc_isolation(engine, ~poison[i]);
				if (err)
					break;
			}
		}
		intel_engine_pm_put(engine);
		if (igt_flush_test(gt->i915))
			err = -EIO;
		if (err)
			return err;
	}

	return 0;
}

static void garbage_reset(struct intel_engine_cs *engine,
			  struct i915_request *rq)
{
	const unsigned int bit = I915_RESET_ENGINE + engine->id;
	unsigned long *lock = &engine->gt->reset.flags;

	if (test_and_set_bit(bit, lock))
		return;

	tasklet_disable(&engine->execlists.tasklet);

	if (!rq->fence.error)
		intel_engine_reset(engine, NULL);

	tasklet_enable(&engine->execlists.tasklet);
	clear_and_wake_up_bit(bit, lock);
}

static struct i915_request *garbage(struct intel_context *ce,
				    struct rnd_state *prng)
{
	struct i915_request *rq;
	int err;

	err = intel_context_pin(ce);
	if (err)
		return ERR_PTR(err);

	prandom_bytes_state(prng,
			    ce->lrc_reg_state,
			    ce->engine->context_size -
			    LRC_STATE_PN * PAGE_SIZE);

	rq = intel_context_create_request(ce);
	if (IS_ERR(rq)) {
		err = PTR_ERR(rq);
		goto err_unpin;
	}

	i915_request_get(rq);
	i915_request_add(rq);
	return rq;

err_unpin:
	intel_context_unpin(ce);
	return ERR_PTR(err);
}

static int __lrc_garbage(struct intel_engine_cs *engine, struct rnd_state *prng)
{
	struct intel_context *ce;
	struct i915_request *hang;
	int err = 0;

	ce = intel_context_create(engine);
	if (IS_ERR(ce))
		return PTR_ERR(ce);

	hang = garbage(ce, prng);
	if (IS_ERR(hang)) {
		err = PTR_ERR(hang);
		goto err_ce;
	}

	if (wait_for_submit(engine, hang, HZ / 2)) {
		i915_request_put(hang);
		err = -ETIME;
		goto err_ce;
	}

	intel_context_set_banned(ce);
	garbage_reset(engine, hang);

	intel_engine_flush_submission(engine);
	if (!hang->fence.error) {
		i915_request_put(hang);
		pr_err("%s: corrupted context was not reset\n",
		       engine->name);
		err = -EINVAL;
		goto err_ce;
	}

	if (i915_request_wait(hang, 0, HZ / 2) < 0) {
		pr_err("%s: corrupted context did not recover\n",
		       engine->name);
		i915_request_put(hang);
		err = -EIO;
		goto err_ce;
	}
	i915_request_put(hang);

err_ce:
	intel_context_put(ce);
	return err;
}

static int live_lrc_garbage(void *arg)
{
	struct intel_gt *gt = arg;
	struct intel_engine_cs *engine;
	enum intel_engine_id id;

	/*
	 * Verify that we can recover if one context state is completely
	 * corrupted.
	 */

	if (!IS_ENABLED(CONFIG_DRM_I915_SELFTEST_BROKEN))
		return 0;

	for_each_engine(engine, gt, id) {
		I915_RND_STATE(prng);
		int err = 0, i;

		if (!intel_has_reset_engine(engine->gt))
			continue;

		intel_engine_pm_get(engine);
		for (i = 0; i < 3; i++) {
			err = __lrc_garbage(engine, &prng);
			if (err)
				break;
		}
		intel_engine_pm_put(engine);

		if (igt_flush_test(gt->i915))
			err = -EIO;
		if (err)
			return err;
	}

	return 0;
}

static int __live_pphwsp_runtime(struct intel_engine_cs *engine)
{
	struct intel_context *ce;
	struct i915_request *rq;
	IGT_TIMEOUT(end_time);
	int err;

	ce = intel_context_create(engine);
	if (IS_ERR(ce))
		return PTR_ERR(ce);

	ce->runtime.num_underflow = 0;
	ce->runtime.max_underflow = 0;

	do {
		unsigned int loop = 1024;

		while (loop) {
			rq = intel_context_create_request(ce);
			if (IS_ERR(rq)) {
				err = PTR_ERR(rq);
				goto err_rq;
			}

			if (--loop == 0)
				i915_request_get(rq);

			i915_request_add(rq);
		}

		if (__igt_timeout(end_time, NULL))
			break;

		i915_request_put(rq);
	} while (1);

	err = i915_request_wait(rq, 0, HZ / 5);
	if (err < 0) {
		pr_err("%s: request not completed!\n", engine->name);
		goto err_wait;
	}

	igt_flush_test(engine->i915);

	pr_info("%s: pphwsp runtime %lluns, average %lluns\n",
		engine->name,
		intel_context_get_total_runtime_ns(ce),
		intel_context_get_avg_runtime_ns(ce));

	err = 0;
	if (ce->runtime.num_underflow) {
		pr_err("%s: pphwsp underflow %u time(s), max %u cycles!\n",
		       engine->name,
		       ce->runtime.num_underflow,
		       ce->runtime.max_underflow);
		GEM_TRACE_DUMP();
		err = -EOVERFLOW;
	}

err_wait:
	i915_request_put(rq);
err_rq:
	intel_context_put(ce);
	return err;
}

static int live_pphwsp_runtime(void *arg)
{
	struct intel_gt *gt = arg;
	struct intel_engine_cs *engine;
	enum intel_engine_id id;
	int err = 0;

	/*
	 * Check that cumulative context runtime as stored in the pphwsp[16]
	 * is monotonic.
	 */

	for_each_engine(engine, gt, id) {
		err = __live_pphwsp_runtime(engine);
		if (err)
			break;
	}

	if (igt_flush_test(gt->i915))
		err = -EIO;

	return err;
}

int intel_lrc_live_selftests(struct drm_i915_private *i915)
{
	static const struct i915_subtest tests[] = {
		SUBTEST(live_lrc_layout),
		SUBTEST(live_lrc_fixed),
		SUBTEST(live_lrc_state),
		SUBTEST(live_lrc_gpr),
		SUBTEST(live_lrc_isolation),
		SUBTEST(live_lrc_timestamp),
		SUBTEST(live_lrc_garbage),
		SUBTEST(live_pphwsp_runtime),
	};

	if (!HAS_LOGICAL_RING_CONTEXTS(i915))
		return 0;

	return intel_gt_live_subtests(tests, &i915->gt);
}<|MERGE_RESOLUTION|>--- conflicted
+++ resolved
@@ -929,11 +929,7 @@
 			goto err;
 	}
 
-<<<<<<< HEAD
-	cs = intel_ring_begin(rq, 10);
-=======
 	cs = intel_ring_begin(rq, 14);
->>>>>>> 358c7c61
 	if (IS_ERR(cs)) {
 		err = PTR_ERR(cs);
 		goto err;
@@ -945,13 +941,8 @@
 	*cs++ = MI_SEMAPHORE_WAIT |
 		MI_SEMAPHORE_GLOBAL_GTT |
 		MI_SEMAPHORE_POLL |
-<<<<<<< HEAD
-		MI_SEMAPHORE_SAD_NEQ_SDD;
-	*cs++ = 0;
-=======
 		MI_SEMAPHORE_SAD_GTE_SDD;
 	*cs++ = idx;
->>>>>>> 358c7c61
 	*cs++ = offset;
 	*cs++ = 0;
 
@@ -960,14 +951,11 @@
 	*cs++ = offset + idx * sizeof(u32);
 	*cs++ = 0;
 
-<<<<<<< HEAD
-=======
 	*cs++ = MI_STORE_DWORD_IMM_GEN4 | MI_USE_GGTT;
 	*cs++ = offset;
 	*cs++ = 0;
 	*cs++ = idx + 1;
 
->>>>>>> 358c7c61
 	intel_ring_advance(rq, cs);
 
 	rq->sched.attr.priority = I915_PRIORITY_MASK;
@@ -1001,11 +989,7 @@
 
 	for_each_engine(engine, gt, id) {
 		enum { A1, A2, B1 };
-<<<<<<< HEAD
-		enum { X = 1, Y, Z };
-=======
 		enum { X = 1, Z, Y };
->>>>>>> 358c7c61
 		struct i915_request *rq[3] = {};
 		struct intel_context *ce;
 		unsigned long heartbeat;
@@ -1038,21 +1022,13 @@
 			goto err;
 		}
 
-<<<<<<< HEAD
-		rq[0] = create_rewinder(ce, NULL, slot, 1);
-=======
 		rq[0] = create_rewinder(ce, NULL, slot, X);
->>>>>>> 358c7c61
 		if (IS_ERR(rq[0])) {
 			intel_context_put(ce);
 			goto err;
 		}
 
-<<<<<<< HEAD
-		rq[1] = create_rewinder(ce, NULL, slot, 2);
-=======
 		rq[1] = create_rewinder(ce, NULL, slot, Y);
->>>>>>> 358c7c61
 		intel_context_put(ce);
 		if (IS_ERR(rq[1]))
 			goto err;
@@ -1070,11 +1046,7 @@
 			goto err;
 		}
 
-<<<<<<< HEAD
-		rq[2] = create_rewinder(ce, rq[0], slot, 3);
-=======
 		rq[2] = create_rewinder(ce, rq[0], slot, Z);
->>>>>>> 358c7c61
 		intel_context_put(ce);
 		if (IS_ERR(rq[2]))
 			goto err;
@@ -1088,24 +1060,12 @@
 		GEM_BUG_ON(!timer_pending(&engine->execlists.timer));
 
 		/* ELSP[] = { { A:rq1, A:rq2 }, { B:rq1 } } */
-<<<<<<< HEAD
-		GEM_BUG_ON(!i915_request_is_active(rq[A1]));
-		GEM_BUG_ON(!i915_request_is_active(rq[A2]));
-		GEM_BUG_ON(!i915_request_is_active(rq[B1]));
-
-		/* Wait for the timeslice to kick in */
-		del_timer(&engine->execlists.timer);
-		tasklet_hi_schedule(&engine->execlists.tasklet);
-		intel_engine_flush_submission(engine);
-
-=======
 		if (i915_request_is_active(rq[A2])) { /* semaphore yielded! */
 			/* Wait for the timeslice to kick in */
 			del_timer(&engine->execlists.timer);
 			tasklet_hi_schedule(&engine->execlists.tasklet);
 			intel_engine_flush_submission(engine);
 		}
->>>>>>> 358c7c61
 		/* -> ELSP[] = { { A:rq1 }, { B:rq1 } } */
 		GEM_BUG_ON(!i915_request_is_active(rq[A1]));
 		GEM_BUG_ON(!i915_request_is_active(rq[B1]));
