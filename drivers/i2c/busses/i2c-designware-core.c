--- conflicted
+++ resolved
@@ -475,11 +475,7 @@
 static void i2c_dw_xfer_init(struct dw_i2c_dev *dev)
 {
 	struct i2c_msg *msgs = dev->msgs;
-<<<<<<< HEAD
-	u32 ic_tar = 0;
-=======
 	u32 ic_con, ic_tar = 0;
->>>>>>> c470abd4
 
 	/* Disable the adapter */
 	__i2c_dw_enable_and_wait(dev, false);
