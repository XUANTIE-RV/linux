--- conflicted
+++ resolved
@@ -162,13 +162,7 @@
 	struct list_head umaps;
 	struct page *disassociate_page;
 
-<<<<<<< HEAD
-	struct idr		idr;
-	/* spinlock protects write access to idr */
-	spinlock_t		idr_lock;
-=======
 	struct xarray		idr;
->>>>>>> 0ecfebd2
 };
 
 struct ib_uverbs_event {
